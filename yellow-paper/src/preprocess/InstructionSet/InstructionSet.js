--- conflicted
+++ resolved
@@ -7,16 +7,10 @@
     "Name", "Summary", "Category", "Flags", "Args", "Expression", "Details", "Tag checks", "Tag updates", "Bit-size",
 ];
 
-<<<<<<< HEAD
 const IN_TAG_DESCRIPTION = "The [tag/size](./memory-model#tags-and-tagged-memory) to check inputs against and tag the destination with.";
+const IN_TAG_DESCRIPTION_NO_FIELD = IN_TAG_DESCRIPTION + " `field` type is NOT supported for this instruction.";
 const DST_TAG_DESCRIPTION = "The [tag/size](./memory-model#tags-and-tagged-memory) to tag the destination with but not to check inputs against.";
-const INDIRECT_FLAG_DESCRIPTION = "Toggles whether each memory-offset argument is an indirect offset. 0th bit corresponds to 0th offset arg, etc. Indirect offsets result in memory accesses like `M[M[offset]]` instead of the more standard `M[offset]`.";
-=======
-const IN_TAG_DESCRIPTION = "The [tag/size](./state-model#tags-and-tagged-memory) to check inputs against and tag the destination with.";
-const IN_TAG_DESCRIPTION_NO_FIELD = IN_TAG_DESCRIPTION + " `field` type is NOT supported for this instruction.";
-const DST_TAG_DESCRIPTION = "The [tag/size](./state-model#tags-and-tagged-memory) to tag the destination with but not to check inputs against.";
 const INDIRECT_FLAG_DESCRIPTION = "Toggles whether each memory-offset argument is an indirect offset. Rightmost bit corresponds to 0th offset arg, etc. Indirect offsets result in memory accesses like `M[M[offset]]` instead of the more standard `M[offset]`.";
->>>>>>> 2e3733f6
 
 const INSTRUCTION_SET_RAW = [
     {
