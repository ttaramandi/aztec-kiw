--- conflicted
+++ resolved
@@ -1,10 +1,10 @@
-<<<<<<< HEAD
 #include "standard_composer.hpp"
 #include <ecc/curves/bn254/scalar_multiplication/scalar_multiplication.hpp>
 #include <numeric/bitop/get_msb.hpp>
 #include <plonk/composer/standard/compute_verification_key.hpp>
-#include <plonk/proof_system/widgets/arithmetic_widget.hpp>
-#include <plonk/proof_system/widgets/permutation_widget.hpp>
+#include <plonk/proof_system/widgets/transition_widgets/arithmetic_widget.hpp>
+#include <plonk/proof_system/widgets/random_widgets/permutation_widget.hpp>
+#include <plonk/proof_system/types/polynomial_manifest.hpp>
 
 using namespace barretenberg;
 
@@ -465,9 +465,14 @@
     if (circuit_proving_key) {
         return circuit_proving_key;
     }
-    ComposerBase::compute_proving_key();
+    ComposerBase::compute_proving_key_base();
 
     compute_sigma_permutations<3, false>(circuit_proving_key.get());
+
+    std::copy(standard_polynomial_manifest,
+              standard_polynomial_manifest + 12,
+              std::back_inserter(circuit_proving_key->polynomial_manifest));
+
     return circuit_proving_key;
 }
 
@@ -513,11 +518,11 @@
 
     std::unique_ptr<ProverPermutationWidget<3, false>> permutation_widget =
         std::make_unique<ProverPermutationWidget<3, false>>(circuit_proving_key.get(), witness.get());
-    std::unique_ptr<ProverArithmeticWidget> widget =
-        std::make_unique<ProverArithmeticWidget>(circuit_proving_key.get(), witness.get());
-
-    output_state.widgets.emplace_back(std::move(permutation_widget));
-    output_state.widgets.emplace_back(std::move(widget));
+    std::unique_ptr<ProverArithmeticWidget<unrolled_standard_settings>> arithmetic_widget =
+        std::make_unique<ProverArithmeticWidget<unrolled_standard_settings>>(circuit_proving_key.get(), witness.get());
+
+    output_state.random_widgets.emplace_back(std::move(permutation_widget));
+    output_state.transition_widgets.emplace_back(std::move(arithmetic_widget));
 
     return output_state;
 }
@@ -531,11 +536,13 @@
 
     std::unique_ptr<ProverPermutationWidget<3, false>> permutation_widget =
         std::make_unique<ProverPermutationWidget<3, false>>(circuit_proving_key.get(), witness.get());
-    std::unique_ptr<ProverArithmeticWidget> widget =
-        std::make_unique<ProverArithmeticWidget>(circuit_proving_key.get(), witness.get());
-
-    output_state.widgets.emplace_back(std::move(permutation_widget));
-    output_state.widgets.emplace_back(std::move(widget));
+
+    std::unique_ptr<ProverArithmeticWidget<standard_settings>> arithmetic_widget =
+        std::make_unique<ProverArithmeticWidget<standard_settings>>(circuit_proving_key.get(), witness.get());
+
+    output_state.random_widgets.emplace_back(std::move(permutation_widget));
+    output_state.transition_widgets.emplace_back(std::move(arithmetic_widget));
+
     return output_state;
 }
 
@@ -547,562 +554,4 @@
     create_add_gate(gate_coefficients);
 }
 
-=======
-#include "standard_composer.hpp"
-#include <ecc/curves/bn254/scalar_multiplication/scalar_multiplication.hpp>
-#include <numeric/bitop/get_msb.hpp>
-#include <plonk/composer/standard/compute_verification_key.hpp>
-#include <plonk/proof_system/widgets/transition_widgets/arithmetic_widget.hpp>
-#include <plonk/proof_system/widgets/random_widgets/permutation_widget.hpp>
-#include <plonk/proof_system/types/polynomial_manifest.hpp>
-
-using namespace barretenberg;
-
-namespace waffle {
-#define STANDARD_SELECTOR_REFS                                                                                         \
-    auto& q_m = selectors[StandardSelectors::QM];                                                                      \
-    auto& q_c = selectors[StandardSelectors::QC];                                                                      \
-    auto& q_1 = selectors[StandardSelectors::Q1];                                                                      \
-    auto& q_2 = selectors[StandardSelectors::Q2];                                                                      \
-    auto& q_3 = selectors[StandardSelectors::Q3];
-
-void StandardComposer::create_add_gate(const add_triple& in)
-{
-    STANDARD_SELECTOR_REFS
-    w_l.emplace_back(in.a);
-    w_r.emplace_back(in.b);
-    w_o.emplace_back(in.c);
-    q_m.emplace_back(fr::zero());
-    q_1.emplace_back(in.a_scaling);
-    q_2.emplace_back(in.b_scaling);
-    q_3.emplace_back(in.c_scaling);
-    q_c.emplace_back(in.const_scaling);
-
-    ++n;
-}
-
-void StandardComposer::create_big_add_gate(const add_quad& in)
-{
-    // (a terms + b terms = temp)
-    // (c terms + d  terms + temp = 0 )
-    fr t0 = get_variable(in.a) * in.a_scaling;
-    fr t1 = get_variable(in.b) * in.b_scaling;
-    fr temp = t0 + t1;
-    uint32_t temp_idx = add_variable(temp);
-
-    create_add_gate(add_triple{ in.a, in.b, temp_idx, in.a_scaling, in.b_scaling, fr::neg_one(), fr::zero() });
-
-    create_add_gate(add_triple{ in.c, in.d, temp_idx, in.c_scaling, in.d_scaling, fr::one(), in.const_scaling });
-}
-
-void StandardComposer::create_balanced_add_gate(const add_quad& in)
-{
-
-    STANDARD_SELECTOR_REFS
-    // (a terms + b terms = temp)
-    // (c terms + d  terms + temp = 0 )
-    fr t0 = get_variable(in.a) * in.a_scaling;
-    fr t1 = get_variable(in.b) * in.b_scaling;
-    fr temp = t0 + t1;
-    uint32_t temp_idx = add_variable(temp);
-
-    w_l.emplace_back(in.a);
-    w_r.emplace_back(in.b);
-    w_o.emplace_back(temp_idx);
-    q_m.emplace_back(fr::zero());
-    q_1.emplace_back(in.a_scaling);
-    q_2.emplace_back(in.b_scaling);
-    q_3.emplace_back(fr::neg_one());
-    q_c.emplace_back(fr::zero());
-
-    ++n;
-
-    w_l.emplace_back(temp_idx);
-    w_r.emplace_back(in.c);
-    w_o.emplace_back(in.d);
-    q_m.emplace_back(fr::zero());
-    q_1.emplace_back(fr::one());
-    q_2.emplace_back(in.c_scaling);
-    q_3.emplace_back(in.d_scaling);
-    q_c.emplace_back(in.const_scaling);
-
-    ++n;
-
-    // in.d must be between 0 and 3
-    // i.e. in.d * (in.d - 1) * (in.d - 2) = 0
-    fr temp_2 = get_variable(in.d).sqr() - get_variable(in.d);
-    uint32_t temp_2_idx = add_variable(temp_2);
-    w_l.emplace_back(in.d);
-    w_r.emplace_back(in.d);
-    w_o.emplace_back(temp_2_idx);
-    q_m.emplace_back(fr::one());
-    q_1.emplace_back(fr::neg_one());
-    q_2.emplace_back(fr::zero());
-    q_3.emplace_back(fr::neg_one());
-    q_c.emplace_back(fr::zero());
-
-    ++n;
-
-    constexpr fr neg_two = -fr(2);
-    w_l.emplace_back(temp_2_idx);
-    w_r.emplace_back(in.d);
-    w_o.emplace_back(zero_idx);
-    q_m.emplace_back(fr::one());
-    q_1.emplace_back(neg_two);
-    q_2.emplace_back(fr::zero());
-    q_3.emplace_back(fr::zero());
-    q_c.emplace_back(fr::zero());
-
-    ++n;
-}
-
-void StandardComposer::create_big_add_gate_with_bit_extraction(const add_quad& in)
-{
-    // blah.
-    // delta = (c - 4d)
-    // delta^2 = c^2 + 16d^2 - 8dc
-    // r = (-2*delta*delta + 9*delta - 7)*delta
-    // r =
-
-    fr delta = get_variable(in.d);
-    delta += delta;
-    delta += delta;
-    delta = get_variable(in.c) - delta;
-
-    uint32_t delta_idx = add_variable(delta);
-    constexpr fr neg_four = -(fr(4));
-    create_add_gate(add_triple{ in.c, in.d, delta_idx, fr::one(), neg_four, fr::neg_one(), fr::zero() });
-
-    constexpr fr two = fr(2);
-    constexpr fr seven = fr(7);
-    constexpr fr nine = fr(9);
-    const fr r_0 = (delta * nine) - ((delta.sqr() * two) + seven);
-    uint32_t r_0_idx = add_variable(r_0);
-    create_poly_gate(poly_triple{ delta_idx, delta_idx, r_0_idx, -two, nine, fr::zero(), fr::neg_one(), -seven });
-
-    fr r_1 = r_0 * delta;
-    uint32_t r_1_idx = add_variable(r_1);
-    create_mul_gate(mul_triple{
-        r_0_idx,
-        delta_idx,
-        r_1_idx,
-        fr::one(),
-        fr::neg_one(),
-        fr::zero(),
-    });
-
-    // ain.a1 + bin.b2 + cin.c3 + din.c4 + r_1 = 0
-
-    fr r_2 = (r_1 + (get_variable(in.d) * in.d_scaling));
-    uint32_t r_2_idx = add_variable(r_2);
-    create_add_gate(add_triple{ in.d, r_1_idx, r_2_idx, in.d_scaling, fr::one(), fr::neg_one(), fr::zero() });
-
-    create_big_add_gate(
-        add_quad{ in.a, in.b, in.c, r_2_idx, in.a_scaling, in.b_scaling, in.c_scaling, fr::one(), in.const_scaling });
-}
-
-void StandardComposer::create_big_mul_gate(const mul_quad& in)
-{
-    fr temp = ((get_variable(in.c) * in.c_scaling) + (get_variable(in.d) * in.d_scaling));
-    uint32_t temp_idx = add_variable(temp);
-    create_add_gate(add_triple{ in.c, in.d, temp_idx, in.c_scaling, in.d_scaling, fr::neg_one(), fr::zero() });
-
-    create_poly_gate(
-        poly_triple{ in.a, in.b, temp_idx, in.mul_scaling, in.a_scaling, in.b_scaling, fr::one(), in.const_scaling });
-}
-
-void StandardComposer::create_mul_gate(const mul_triple& in)
-{
-    STANDARD_SELECTOR_REFS
-    w_l.emplace_back(in.a);
-    w_r.emplace_back(in.b);
-    w_o.emplace_back(in.c);
-    q_m.emplace_back(in.mul_scaling);
-    q_1.emplace_back(fr::zero());
-    q_2.emplace_back(fr::zero());
-    q_3.emplace_back(in.c_scaling);
-    q_c.emplace_back(in.const_scaling);
-
-    ++n;
-}
-
-void StandardComposer::create_bool_gate(const uint32_t variable_index)
-{
-    STANDARD_SELECTOR_REFS
-    w_l.emplace_back(variable_index);
-    w_r.emplace_back(variable_index);
-    w_o.emplace_back(variable_index);
-
-    q_m.emplace_back(fr::one());
-    q_1.emplace_back(fr::zero());
-    q_2.emplace_back(fr::zero());
-    q_3.emplace_back(fr::neg_one());
-    q_c.emplace_back(fr::zero());
-
-    ++n;
-}
-
-void StandardComposer::create_poly_gate(const poly_triple& in)
-{
-    STANDARD_SELECTOR_REFS
-    w_l.emplace_back(in.a);
-    w_r.emplace_back(in.b);
-    w_o.emplace_back(in.c);
-    q_m.emplace_back(in.q_m);
-    q_1.emplace_back(in.q_l);
-    q_2.emplace_back(in.q_r);
-    q_3.emplace_back(in.q_o);
-    q_c.emplace_back(in.q_c);
-
-    ++n;
-}
-
-std::vector<uint32_t> StandardComposer::create_range_constraint(const uint32_t witness_index, const size_t num_bits)
-{
-    fr target = get_variable(witness_index).from_montgomery_form();
-
-    std::vector<uint32_t> accumulators;
-
-    constexpr fr four = fr{ 4, 0, 0, 0 }.to_montgomery_form();
-    fr accumulator = fr::zero();
-    uint32_t accumulator_idx = 0;
-    for (size_t i = num_bits - 1; i < num_bits; i -= 2) {
-        bool hi = target.get_bit(i);
-        bool lo = target.get_bit(i - 1);
-
-        uint32_t hi_idx = add_variable(hi ? fr::one() : fr::zero());
-        uint32_t lo_idx = add_variable(lo ? fr::one() : fr::zero());
-        create_bool_gate(hi_idx);
-        create_bool_gate(lo_idx);
-
-        uint64_t quad = (lo ? 1U : 0U) + (hi ? 2U : 0U);
-        uint32_t quad_idx = add_variable(fr{ quad, 0, 0, 0 }.to_montgomery_form());
-
-        create_add_gate(
-            add_triple{ lo_idx, hi_idx, quad_idx, fr::one(), fr::one() + fr::one(), fr::neg_one(), fr::zero() });
-
-        if (i == num_bits - 1) {
-            accumulators.push_back(quad_idx);
-            accumulator = get_variable(quad_idx);
-            accumulator_idx = quad_idx;
-        } else {
-            fr new_accumulator = accumulator + accumulator;
-            new_accumulator = new_accumulator + new_accumulator;
-            new_accumulator = new_accumulator + get_variable(quad_idx);
-            uint32_t new_accumulator_idx = add_variable(new_accumulator);
-            create_add_gate(add_triple{
-                accumulator_idx, quad_idx, new_accumulator_idx, four, fr::one(), fr::neg_one(), fr::zero() });
-            accumulators.push_back(new_accumulator_idx);
-            accumulator = new_accumulator;
-            accumulator_idx = new_accumulator_idx;
-        }
-    }
-    return accumulators;
-}
-
-waffle::accumulator_triple StandardComposer::create_logic_constraint(const uint32_t a,
-                                                                     const uint32_t b,
-                                                                     const size_t num_bits,
-                                                                     const bool is_xor_gate)
-{
-    waffle::accumulator_triple accumulators;
-
-    const fr left_witness_value = get_variable(a).from_montgomery_form();
-    const fr right_witness_value = get_variable(b).from_montgomery_form();
-
-    fr left_accumulator = fr::zero();
-    fr right_accumulator = fr::zero();
-    fr out_accumulator = fr::zero();
-
-    uint32_t left_accumulator_idx = zero_idx;
-    uint32_t right_accumulator_idx = zero_idx;
-    uint32_t out_accumulator_idx = zero_idx;
-    constexpr fr four = fr(4);
-    constexpr fr neg_two = -fr(2);
-    for (size_t i = num_bits - 1; i < num_bits; i -= 2) {
-        bool left_hi_val = left_witness_value.get_bit(i);
-        bool left_lo_val = left_witness_value.get_bit(i - 1);
-        bool right_hi_val = right_witness_value.get_bit((i));
-        bool right_lo_val = right_witness_value.get_bit(i - 1);
-
-        uint32_t left_hi_idx = add_variable(left_hi_val ? fr::one() : fr::zero());
-        uint32_t left_lo_idx = add_variable(left_lo_val ? fr::one() : fr::zero());
-        uint32_t right_hi_idx = add_variable(right_hi_val ? fr::one() : fr::zero());
-        uint32_t right_lo_idx = add_variable(right_lo_val ? fr::one() : fr::zero());
-
-        bool out_hi_val = is_xor_gate ? left_hi_val ^ right_hi_val : left_hi_val & right_hi_val;
-        bool out_lo_val = is_xor_gate ? left_lo_val ^ right_lo_val : left_lo_val & right_lo_val;
-
-        uint32_t out_hi_idx = add_variable(out_hi_val ? fr::one() : fr::zero());
-        uint32_t out_lo_idx = add_variable(out_lo_val ? fr::one() : fr::zero());
-
-        create_bool_gate(left_hi_idx);
-        create_bool_gate(right_hi_idx);
-        create_bool_gate(out_hi_idx);
-
-        create_bool_gate(left_lo_idx);
-        create_bool_gate(right_lo_idx);
-        create_bool_gate(out_lo_idx);
-
-        // a & b = ab
-        // a ^ b = a + b - ab
-        create_poly_gate(poly_triple{ left_hi_idx,
-                                      right_hi_idx,
-                                      out_hi_idx,
-                                      is_xor_gate ? neg_two : fr::one(),
-                                      is_xor_gate ? fr::one() : fr::zero(),
-                                      is_xor_gate ? fr::one() : fr::zero(),
-                                      fr::neg_one(),
-                                      fr::zero() });
-
-        create_poly_gate(poly_triple{ left_lo_idx,
-                                      right_lo_idx,
-                                      out_lo_idx,
-                                      is_xor_gate ? neg_two : fr::one(),
-                                      is_xor_gate ? fr::one() : fr::zero(),
-                                      is_xor_gate ? fr::one() : fr::zero(),
-                                      fr::neg_one(),
-                                      fr::zero() });
-
-        fr left_quad = get_variable(left_lo_idx) + get_variable(left_hi_idx) + get_variable(left_hi_idx);
-        fr right_quad = get_variable(right_lo_idx) + get_variable(right_hi_idx) + get_variable(right_hi_idx);
-        fr out_quad = get_variable(out_lo_idx) + get_variable(out_hi_idx) + get_variable(out_hi_idx);
-
-        uint32_t left_quad_idx = add_variable(left_quad);
-        uint32_t right_quad_idx = add_variable(right_quad);
-        uint32_t out_quad_idx = add_variable(out_quad);
-
-        fr new_left_accumulator = left_accumulator + left_accumulator;
-        new_left_accumulator = new_left_accumulator + new_left_accumulator;
-        new_left_accumulator = new_left_accumulator + left_quad;
-        uint32_t new_left_accumulator_idx = add_variable(new_left_accumulator);
-
-        create_add_gate(add_triple{ left_accumulator_idx,
-                                    left_quad_idx,
-                                    new_left_accumulator_idx,
-                                    four,
-                                    fr::one(),
-                                    fr::neg_one(),
-                                    fr::zero() });
-
-        fr new_right_accumulator = right_accumulator + right_accumulator;
-        new_right_accumulator = new_right_accumulator + new_right_accumulator;
-        new_right_accumulator = new_right_accumulator + right_quad;
-        uint32_t new_right_accumulator_idx = add_variable(new_right_accumulator);
-
-        create_add_gate(add_triple{ right_accumulator_idx,
-                                    right_quad_idx,
-                                    new_right_accumulator_idx,
-                                    four,
-                                    fr::one(),
-                                    fr::neg_one(),
-                                    fr::zero() });
-
-        fr new_out_accumulator = out_accumulator + out_accumulator;
-        new_out_accumulator = new_out_accumulator + new_out_accumulator;
-        new_out_accumulator = new_out_accumulator + out_quad;
-        uint32_t new_out_accumulator_idx = add_variable(new_out_accumulator);
-
-        create_add_gate(add_triple{
-            out_accumulator_idx, out_quad_idx, new_out_accumulator_idx, four, fr::one(), fr::neg_one(), fr::zero() });
-
-        accumulators.left.emplace_back(new_left_accumulator_idx);
-        accumulators.right.emplace_back(new_right_accumulator_idx);
-        accumulators.out.emplace_back(new_out_accumulator_idx);
-
-        left_accumulator = new_left_accumulator;
-        left_accumulator_idx = new_left_accumulator_idx;
-
-        right_accumulator = new_right_accumulator;
-        right_accumulator_idx = new_right_accumulator_idx;
-
-        out_accumulator = new_out_accumulator;
-        out_accumulator_idx = new_out_accumulator_idx;
-    }
-    return accumulators;
-}
-
-void StandardComposer::fix_witness(const uint32_t witness_index, const barretenberg::fr& witness_value)
-{
-    STANDARD_SELECTOR_REFS
-
-    w_l.emplace_back(witness_index);
-    w_r.emplace_back(zero_idx);
-    w_o.emplace_back(zero_idx);
-    q_m.emplace_back(fr::zero());
-    q_1.emplace_back(fr::one());
-    q_2.emplace_back(fr::zero());
-    q_3.emplace_back(fr::zero());
-    q_c.emplace_back(-witness_value);
-    ++n;
-}
-
-uint32_t StandardComposer::put_constant_variable(const barretenberg::fr& variable)
-{
-    if (constant_variables.count(variable) == 1) {
-        return constant_variables.at(variable);
-    } else {
-
-        uint32_t variable_index = add_variable(variable);
-        fix_witness(variable_index, variable);
-        constant_variables.insert({ variable, variable_index });
-        return variable_index;
-    }
-}
-
-waffle::accumulator_triple StandardComposer::create_and_constraint(const uint32_t a,
-                                                                   const uint32_t b,
-                                                                   const size_t num_bits)
-{
-    return create_logic_constraint(a, b, num_bits, false);
-}
-
-waffle::accumulator_triple StandardComposer::create_xor_constraint(const uint32_t a,
-                                                                   const uint32_t b,
-                                                                   const size_t num_bits)
-{
-    return create_logic_constraint(a, b, num_bits, true);
-}
-
-void StandardComposer::create_dummy_gates()
-{
-    STANDARD_SELECTOR_REFS
-    // add in a dummy gate to ensure that all of our polynomials are not zero and
-    // not identical
-    constexpr fr one = fr(1);
-    constexpr fr two = fr(2);
-    constexpr fr three = fr(3);
-    constexpr fr four = fr(4);
-    constexpr fr five = fr(5);
-    constexpr fr six = fr(6);
-    constexpr fr seven = fr(7);
-    constexpr fr minus_twenty = -(fr(20));
-
-    q_m.emplace_back(one);
-    q_1.emplace_back(two);
-    q_2.emplace_back(three);
-    q_3.emplace_back(four);
-    q_c.emplace_back(five);
-
-    uint32_t a_idx = add_variable(six);
-    uint32_t b_idx = add_variable(seven);
-    uint32_t c_idx = add_variable(minus_twenty);
-
-    w_l.emplace_back(a_idx);
-    w_r.emplace_back(b_idx);
-    w_o.emplace_back(c_idx);
-
-    ++n;
-
-    // add a second dummy gate the ensure our permutation polynomials are also
-    // distinct from the identity permutation
-    q_m.emplace_back(one);
-    q_1.emplace_back(one);
-    q_2.emplace_back(one);
-    q_3.emplace_back(one);
-    q_c.emplace_back(fr{ 127, 0, 0, 0 }.to_montgomery_form());
-
-    w_l.emplace_back(c_idx);
-    w_r.emplace_back(a_idx);
-    w_o.emplace_back(b_idx);
-
-    ++n;
-}
-
-std::shared_ptr<proving_key> StandardComposer::compute_proving_key()
-{
-
-    if (circuit_proving_key) {
-        return circuit_proving_key;
-    }
-    ComposerBase::compute_proving_key_base();
-
-    compute_sigma_permutations<3>(circuit_proving_key.get());
-
-    std::copy(standard_polynomial_manifest,
-              standard_polynomial_manifest + 12,
-              std::back_inserter(circuit_proving_key->polynomial_manifest));
-
-    return circuit_proving_key;
-}
-
-std::shared_ptr<verification_key> StandardComposer::compute_verification_key()
-{
-    if (circuit_verification_key) {
-        return circuit_verification_key;
-    }
-    if (!circuit_proving_key) {
-        compute_proving_key();
-    }
-
-    circuit_verification_key =
-        waffle::standard_composer::compute_verification_key(circuit_proving_key, crs_factory_->get_verifier_crs());
-
-    return circuit_verification_key;
-}
-
-std::shared_ptr<program_witness> StandardComposer::compute_witness()
-{
-    return ComposerBase::compute_witness_base<standard_settings>();
-}
-
-Verifier StandardComposer::create_verifier()
-{
-    compute_verification_key();
-    Verifier output_state(circuit_verification_key, create_manifest(public_inputs.size()));
-    return output_state;
-}
-
-UnrolledVerifier StandardComposer::create_unrolled_verifier()
-{
-    compute_verification_key();
-    UnrolledVerifier output_state(circuit_verification_key, create_unrolled_manifest(public_inputs.size()));
-    return output_state;
-}
-
-UnrolledProver StandardComposer::create_unrolled_prover()
-{
-    compute_proving_key();
-    compute_witness();
-    UnrolledProver output_state(circuit_proving_key, witness, create_unrolled_manifest(public_inputs.size()));
-
-    std::unique_ptr<ProverPermutationWidget<3>> permutation_widget =
-        std::make_unique<ProverPermutationWidget<3>>(circuit_proving_key.get(), witness.get());
-    std::unique_ptr<ProverArithmeticWidget<unrolled_standard_settings>> arithmetic_widget =
-        std::make_unique<ProverArithmeticWidget<unrolled_standard_settings>>(circuit_proving_key.get(), witness.get());
-
-    output_state.random_widgets.emplace_back(std::move(permutation_widget));
-    output_state.transition_widgets.emplace_back(std::move(arithmetic_widget));
-
-    return output_state;
-}
-
-Prover StandardComposer::create_prover()
-{
-
-    compute_proving_key();
-    compute_witness();
-    Prover output_state(circuit_proving_key, witness, create_manifest(public_inputs.size()));
-
-    std::unique_ptr<ProverPermutationWidget<3>> permutation_widget =
-        std::make_unique<ProverPermutationWidget<3>>(circuit_proving_key.get(), witness.get());
-
-    std::unique_ptr<ProverArithmeticWidget<standard_settings>> arithmetic_widget =
-        std::make_unique<ProverArithmeticWidget<standard_settings>>(circuit_proving_key.get(), witness.get());
-
-    output_state.random_widgets.emplace_back(std::move(permutation_widget));
-    output_state.transition_widgets.emplace_back(std::move(arithmetic_widget));
-
-    return output_state;
-}
-
-void StandardComposer::assert_equal_constant(uint32_t const a_idx, fr const& b)
-{
-    const add_triple gate_coefficients{
-        a_idx, a_idx, a_idx, fr::one(), fr::zero(), fr::zero(), -b,
-    };
-    create_add_gate(gate_coefficients);
-}
-
->>>>>>> 8afc806a
 } // namespace waffle