import { NoirLogs } from './event_logs.js';

<<<<<<< HEAD
describe('EventLogs', () => {
  it('can encode EventLogs to buffer and back', () => {
    const eventLogs = EventLogs.random(42);

    const buffer = eventLogs.toBuffer();
    const recovered = EventLogs.fromBuffer(buffer);
=======
describe('NoirLogs', () => {
  it('can encode NoirLogs to buffer and back', () => {
    const unverifiedData = NoirLogs.random(42);

    const buffer = unverifiedData.toBuffer();
    const recovered = NoirLogs.fromBuffer(buffer);
>>>>>>> 9878585f

    expect(recovered).toEqual(eventLogs);
  });
});<|MERGE_RESOLUTION|>--- conflicted
+++ resolved
@@ -1,21 +1,12 @@
 import { NoirLogs } from './event_logs.js';
 
-<<<<<<< HEAD
-describe('EventLogs', () => {
-  it('can encode EventLogs to buffer and back', () => {
-    const eventLogs = EventLogs.random(42);
-
-    const buffer = eventLogs.toBuffer();
-    const recovered = EventLogs.fromBuffer(buffer);
-=======
 describe('NoirLogs', () => {
   it('can encode NoirLogs to buffer and back', () => {
-    const unverifiedData = NoirLogs.random(42);
+    const noirLogs = NoirLogs.random(42);
 
-    const buffer = unverifiedData.toBuffer();
+    const buffer = noirLogs.toBuffer();
     const recovered = NoirLogs.fromBuffer(buffer);
->>>>>>> 9878585f
 
-    expect(recovered).toEqual(eventLogs);
+    expect(recovered).toEqual(noirLogs);
   });
 });