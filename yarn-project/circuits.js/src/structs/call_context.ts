import { AztecAddress } from '@aztec/foundation/aztec-address';
import { EthAddress } from '@aztec/foundation/eth-address';
import { BufferReader } from '@aztec/foundation/serialize';

import { FieldsOf } from '../utils/jsUtils.js';
import { serializeToBuffer } from '../utils/serialize.js';
import { Fr, FunctionSelector } from './index.js';

/**
 * Call context.
 * @see abis/call_context.hpp
 */
export class CallContext {
  /**
   * Address of the portal contract to the storage contract.
   */
  public portalContractAddress: EthAddress;
  constructor(
    /**
     * Address of the account which represents the entity who invoked the call.
     */
    public msgSender: AztecAddress,
    /**
     * The contract address against which all state changes will be stored. Not called `contractAddress` because during
     * delegate call the contract whose code is being executed may be different from the contract whose state is being
     * modified.
     */
    public storageContractAddress: AztecAddress,
    /**
     * Address of the portal contract to the storage contract.
     * Union type is a kludge until C++ has an eth address type.
     */
    portalContractAddress: EthAddress | Fr,
    /**
     * Function selector of the function being called.
     */
    public functionSelector: FunctionSelector,
    /**
     * Determines whether the call is a delegate call (see Ethereum's delegate call opcode for more information).
     */
    public isDelegateCall: boolean,
    /**
     * Determines whether the call is modifying state.
     */
    public isStaticCall: boolean,
    /**
     * Determines whether the call is a contract deployment.
     */
    public isContractDeployment: boolean,
    /**
     * The start side effect counter for this call context.
     */
    public startSideEffectCounter: Fr,
  ) {
    this.portalContractAddress =
      portalContractAddress instanceof EthAddress ? portalContractAddress : EthAddress.fromField(portalContractAddress);
  }

  /**
   * Returns a new instance of CallContext with zero msg sender, storage contract address and portal contract address.
   * @returns A new instance of CallContext with zero msg sender, storage contract address and portal contract address.
   */
  public static empty(): CallContext {
<<<<<<< HEAD
    return new CallContext(AztecAddress.ZERO, AztecAddress.ZERO, Fr.ZERO, false, false, false, Fr.ZERO);
=======
    return new CallContext(
      AztecAddress.ZERO,
      AztecAddress.ZERO,
      Fr.ZERO,
      FunctionSelector.empty(),
      false,
      false,
      false,
    );
>>>>>>> 9a354c94
  }

  isEmpty() {
    return (
      this.msgSender.isZero() &&
      this.storageContractAddress.isZero() &&
      this.portalContractAddress.isZero() &&
      this.functionSelector.isEmpty()
    );
  }

  static from(fields: FieldsOf<CallContext>): CallContext {
    return new CallContext(...CallContext.getFields(fields));
  }

  static getFields(fields: FieldsOf<CallContext>) {
    return [
      fields.msgSender,
      fields.storageContractAddress,
      fields.portalContractAddress,
      fields.functionSelector,
      fields.isDelegateCall,
      fields.isStaticCall,
      fields.isContractDeployment,
      fields.startSideEffectCounter,
    ] as const;
  }

  /**
   * Serialize this as a buffer.
   * @returns The buffer.
   */
  toBuffer() {
    return serializeToBuffer(...CallContext.getFields(this));
  }

  /**
   * Deserialise this from a buffer.
   * @param buffer - The bufferable type from which to deserialise.
   * @returns The deserialised instance of PublicCallRequest.
   */
  static fromBuffer(buffer: Buffer | BufferReader) {
    const reader = BufferReader.asReader(buffer);
    return new CallContext(
      new AztecAddress(reader.readBytes(32)),
      new AztecAddress(reader.readBytes(32)),
      new EthAddress(reader.readBytes(32)),
      FunctionSelector.fromBuffer(reader.readBytes(4)),
      reader.readBoolean(),
      reader.readBoolean(),
      reader.readBoolean(),
      new Fr(reader.readFr()),
    );
  }
}<|MERGE_RESOLUTION|>--- conflicted
+++ resolved
@@ -61,9 +61,6 @@
    * @returns A new instance of CallContext with zero msg sender, storage contract address and portal contract address.
    */
   public static empty(): CallContext {
-<<<<<<< HEAD
-    return new CallContext(AztecAddress.ZERO, AztecAddress.ZERO, Fr.ZERO, false, false, false, Fr.ZERO);
-=======
     return new CallContext(
       AztecAddress.ZERO,
       AztecAddress.ZERO,
@@ -72,8 +69,8 @@
       false,
       false,
       false,
+      Fr.ZERO,
     );
->>>>>>> 9a354c94
   }
 
   isEmpty() {
