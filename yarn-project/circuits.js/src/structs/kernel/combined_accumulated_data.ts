import { makeTuple } from '@aztec/foundation/array';
import { AztecAddress } from '@aztec/foundation/aztec-address';
import { EthAddress } from '@aztec/foundation/eth-address';
import { Fr } from '@aztec/foundation/fields';
import { BufferReader, Tuple, serializeToBuffer } from '@aztec/foundation/serialize';

import {
  MAX_NEW_COMMITMENTS_PER_TX,
  MAX_NEW_CONTRACTS_PER_TX,
  MAX_NEW_L2_TO_L1_MSGS_PER_CALL,
  MAX_NEW_L2_TO_L1_MSGS_PER_TX,
  MAX_NEW_NULLIFIERS_PER_TX,
  MAX_NULLIFIER_KEY_VALIDATION_REQUESTS_PER_TX,
  MAX_OPTIONALLY_REVEALED_DATA_LENGTH_PER_TX,
  MAX_PHASE_TRANSITIONS_PER_TX,
  MAX_PRIVATE_CALL_STACK_LENGTH_PER_TX,
  MAX_PUBLIC_CALL_STACK_LENGTH_PER_TX,
  MAX_PUBLIC_DATA_READS_PER_TX,
  MAX_PUBLIC_DATA_UPDATE_REQUESTS_PER_TX,
  MAX_READ_REQUESTS_PER_TX,
  NUM_FIELDS_PER_SHA256,
} from '../../constants.gen.js';
import { CallRequest } from '../call_request.js';
<<<<<<< HEAD
import { FunctionData } from '../function_data.js';
import { SideEffect, SideEffectLinkedToNoteHash } from '../side_effects.js';
=======
import {
  AggregationObject,
  AztecAddress,
  EthAddress,
  Fr,
  FunctionData,
  NullifierKeyValidationRequestContext,
  SideEffect,
  SideEffectLinkedToNoteHash,
} from '../index.js';
>>>>>>> 90b46510

/**
 * The information assembled after the contract deployment was processed by the private kernel circuit.
 *
 * Note: Not to be confused with `ContractDeploymentData`.
 */
export class NewContractData {
  /**
   * Ethereum address of the portal contract on L1.
   */
  public portalContractAddress: EthAddress;
  constructor(
    /**
     * Aztec address of the contract.
     */
    public contractAddress: AztecAddress,
    /**
     * Ethereum address of the portal contract on L1.
     * TODO(AD): refactor this later
     * currently there is a kludge with circuits cpp as it emits an AztecAddress
     */
    portalContractAddress: EthAddress | AztecAddress,
    /**
     * Function tree root of the contract.
     */
    public functionTreeRoot: Fr,
  ) {
    // Handle circuits emitting this as an AztecAddress
    this.portalContractAddress = new EthAddress(portalContractAddress.toBuffer());
  }

  toBuffer() {
    return serializeToBuffer(this.contractAddress, this.portalContractAddress, this.functionTreeRoot);
  }

  /**
   * Deserializes from a buffer or reader, corresponding to a write in cpp.
   * @param buffer - Buffer or reader to read from.
   * @returns The deserialized `NewContractData`.
   */
  static fromBuffer(buffer: Buffer | BufferReader): NewContractData {
    const reader = BufferReader.asReader(buffer);
    return new NewContractData(
      reader.readObject(AztecAddress),
      new EthAddress(reader.readBytes(32)),
      Fr.fromBuffer(reader),
    );
  }

  static empty() {
    return new NewContractData(AztecAddress.ZERO, EthAddress.ZERO, Fr.ZERO);
  }
}

/**
 * Info which a user might want to reveal to the world.
 * Note: Currently not used (2023-05-12).
 */
export class OptionallyRevealedData {
  /**
   * Address of the portal contract corresponding to the L2 contract on which the function above was invoked.
   *
   * TODO(AD): refactor this later
   * currently there is a kludge with circuits cpp as it emits an AztecAddress
   */
  public portalContractAddress: EthAddress;
  constructor(
    /**
     * Hash of the call stack item from which this info was originates.
     */
    public callStackItemHash: Fr,
    /**
     * Function data of a function call from which this info originates.
     */
    public functionData: FunctionData,
    /**
     * Verification key hash of the function call from which this info originates.
     */
    public vkHash: Fr,
    /**
     * Address of the portal contract corresponding to the L2 contract on which the function above was invoked.
     *
     * TODO(AD): refactor this later
     * currently there is a kludge with circuits cpp as it emits an AztecAddress
     */
    portalContractAddress: EthAddress | AztecAddress,
    /**
     * Whether the fee was paid from the L1 account of the user.
     */
    public payFeeFromL1: boolean,
    /**
     * Whether the fee was paid from a public account on L2.
     */
    public payFeeFromPublicL2: boolean,
    /**
     * Whether the function call was invoked from L1.
     */
    public calledFromL1: boolean,
    /**
     * Whether the function call was invoked from the public L2 account of the user.
     */
    public calledFromPublicL2: boolean,
  ) {
    // Handle circuits emitting this as an AztecAddress
    this.portalContractAddress = EthAddress.fromField(portalContractAddress.toField());
  }

  toBuffer() {
    return serializeToBuffer(
      this.callStackItemHash,
      this.functionData,
      this.vkHash,
      this.portalContractAddress,
      this.payFeeFromL1,
      this.payFeeFromPublicL2,
      this.calledFromL1,
      this.calledFromPublicL2,
    );
  }

  /**
   * Deserializes from a buffer or reader, corresponding to a write in cpp.
   * @param buffer - Buffer or reader to read from.
   * @returns The deserialized OptionallyRevealedData.
   */
  static fromBuffer(buffer: Buffer | BufferReader): OptionallyRevealedData {
    const reader = BufferReader.asReader(buffer);
    return new OptionallyRevealedData(
      Fr.fromBuffer(reader),
      reader.readObject(FunctionData),
      Fr.fromBuffer(reader),
      new EthAddress(reader.readBytes(32)),
      reader.readBoolean(),
      reader.readBoolean(),
      reader.readBoolean(),
      reader.readBoolean(),
    );
  }

  static empty() {
    return new OptionallyRevealedData(
      Fr.ZERO,
      FunctionData.empty(),
      Fr.ZERO,
      EthAddress.ZERO,
      false,
      false,
      false,
      false,
    );
  }
}

/**
 * Read operations from the public state tree.
 */
export class PublicDataRead {
  constructor(
    /**
     * Index of the leaf in the public data tree.
     */
    public readonly leafSlot: Fr,
    /**
     * Returned value from the public data tree.
     */
    public readonly value: Fr,
    /**
     * Optional side effect counter tracking position of this event in tx execution.
     */
    public readonly sideEffectCounter?: number,
  ) {}

  static from(args: {
    /**
     * Index of the leaf in the public data tree.
     */
    leafIndex: Fr;
    /**
     * Returned value from the public data tree.
     */
    value: Fr;
  }) {
    return new PublicDataRead(args.leafIndex, args.value);
  }

  toBuffer() {
    return serializeToBuffer(this.leafSlot, this.value);
  }

  static fromBuffer(buffer: Buffer | BufferReader) {
    const reader = BufferReader.asReader(buffer);
    return new PublicDataRead(Fr.fromBuffer(reader), Fr.fromBuffer(reader));
  }

  static empty() {
    return new PublicDataRead(Fr.ZERO, Fr.ZERO);
  }

  toFriendlyJSON() {
    return `Leaf=${this.leafSlot.toFriendlyJSON()}: ${this.value.toFriendlyJSON()}`;
  }
}

/**
 * Write operations on the public data tree including the previous value.
 */
export class PublicDataUpdateRequest {
  constructor(
    /**
     * Index of the leaf in the public data tree which is to be updated.
     */
    public readonly leafSlot: Fr,
    /**
     * Old value of the leaf.
     */
    public readonly oldValue: Fr,
    /**
     * New value of the leaf.
     */
    public readonly newValue: Fr,
    /**
     * Optional side effect counter tracking position of this event in tx execution.
     */
    public readonly sideEffectCounter?: number,
  ) {}

  static from(args: {
    /**
     * Index of the leaf in the public data tree which is to be updated.
     */
    leafIndex: Fr;
    /**
     * Old value of the leaf.
     */
    oldValue: Fr;
    /**
     * New value of the leaf.
     */
    newValue: Fr;
  }) {
    return new PublicDataUpdateRequest(args.leafIndex, args.oldValue, args.newValue);
  }

  toBuffer() {
    return serializeToBuffer(this.leafSlot, this.oldValue, this.newValue);
  }

  static fromBuffer(buffer: Buffer | BufferReader) {
    const reader = BufferReader.asReader(buffer);
    return new PublicDataUpdateRequest(Fr.fromBuffer(reader), Fr.fromBuffer(reader), Fr.fromBuffer(reader));
  }

  static empty() {
    return new PublicDataUpdateRequest(Fr.ZERO, Fr.ZERO, Fr.ZERO);
  }

  toFriendlyJSON() {
    return `Leaf=${this.leafSlot.toFriendlyJSON()}: ${this.oldValue.toFriendlyJSON()} => ${this.newValue.toFriendlyJSON()}`;
  }
}

/**
 * Data that is accumulated during the execution of the transaction.
 */
export class CombinedAccumulatedData {
  constructor(
    /**
     * All the phase transitions made in this transaction.
     */
    public phaseWatermarks: Tuple<SideEffect, typeof MAX_PHASE_TRANSITIONS_PER_TX>,
    /**
     * All the read requests made in this transaction.
     */
    public readRequests: Tuple<SideEffect, typeof MAX_READ_REQUESTS_PER_TX>,
    /**
     * All the nullifier key validation requests made in this transaction.
     */
    public nullifierKeyValidationRequests: Tuple<
      NullifierKeyValidationRequestContext,
      typeof MAX_NULLIFIER_KEY_VALIDATION_REQUESTS_PER_TX
    >,
    /**
     * The new commitments made in this transaction.
     */
    public newCommitments: Tuple<SideEffect, typeof MAX_NEW_COMMITMENTS_PER_TX>,
    /**
     * The new nullifiers made in this transaction.
     */
    public newNullifiers: Tuple<SideEffectLinkedToNoteHash, typeof MAX_NEW_NULLIFIERS_PER_TX>,
    /**
     * Current private call stack.
     */
    public privateCallStack: Tuple<CallRequest, typeof MAX_PRIVATE_CALL_STACK_LENGTH_PER_TX>,
    /**
     * Current public call stack.
     */
    public publicCallStack: Tuple<CallRequest, typeof MAX_PUBLIC_CALL_STACK_LENGTH_PER_TX>,
    /**
     * All the new L2 to L1 messages created in this transaction.
     */
    public newL2ToL1Msgs: Tuple<Fr, typeof MAX_NEW_L2_TO_L1_MSGS_PER_CALL>,
    /**
     * Accumulated encrypted logs hash from all the previous kernel iterations.
     * Note: Represented as a tuple of 2 fields in order to fit in all of the 256 bits of sha256 hash.
     */
    public encryptedLogsHash: Tuple<Fr, typeof NUM_FIELDS_PER_SHA256>,
    /**
     * Accumulated unencrypted logs hash from all the previous kernel iterations.
     * Note: Represented as a tuple of 2 fields in order to fit in all of the 256 bits of sha256 hash.
     */
    public unencryptedLogsHash: Tuple<Fr, typeof NUM_FIELDS_PER_SHA256>,
    /**
     * Total accumulated length of the encrypted log preimages emitted in all the previous kernel iterations
     */
    public encryptedLogPreimagesLength: Fr,
    /**
     * Total accumulated length of the unencrypted log preimages emitted in all the previous kernel iterations
     */
    public unencryptedLogPreimagesLength: Fr,
    /**
     * All the new contracts deployed in this transaction.
     */
    public newContracts: Tuple<NewContractData, typeof MAX_NEW_CONTRACTS_PER_TX>,
    /**
     * All the optionally revealed data in this transaction.
     */
    public optionallyRevealedData: Tuple<OptionallyRevealedData, typeof MAX_OPTIONALLY_REVEALED_DATA_LENGTH_PER_TX>,
    /**
     * All the public data update requests made in this transaction.
     */
    public publicDataUpdateRequests: Tuple<PublicDataUpdateRequest, typeof MAX_PUBLIC_DATA_UPDATE_REQUESTS_PER_TX>,
    /**
     * All the public data reads made in this transaction.
     */
    public publicDataReads: Tuple<PublicDataRead, typeof MAX_PUBLIC_DATA_READS_PER_TX>,
  ) {}

  toBuffer() {
    return serializeToBuffer(
      this.phaseWatermarks,
      this.readRequests,
      this.nullifierKeyValidationRequests,
      this.newCommitments,
      this.newNullifiers,
      this.privateCallStack,
      this.publicCallStack,
      this.newL2ToL1Msgs,
      this.encryptedLogsHash,
      this.unencryptedLogsHash,
      this.encryptedLogPreimagesLength,
      this.unencryptedLogPreimagesLength,
      this.newContracts,
      this.optionallyRevealedData,
      this.publicDataUpdateRequests,
      this.publicDataReads,
    );
  }

  toString() {
    return this.toBuffer().toString();
  }

  /**
   * Deserializes from a buffer or reader, corresponding to a write in cpp.
   * @param buffer - Buffer or reader to read from.
   * @returns Deserialized object.
   */
  static fromBuffer(buffer: Buffer | BufferReader): CombinedAccumulatedData {
    const reader = BufferReader.asReader(buffer);
    return new CombinedAccumulatedData(
      reader.readArray(MAX_PHASE_TRANSITIONS_PER_TX, SideEffect),
      reader.readArray(MAX_READ_REQUESTS_PER_TX, SideEffect),
      reader.readArray(MAX_NULLIFIER_KEY_VALIDATION_REQUESTS_PER_TX, NullifierKeyValidationRequestContext),
      reader.readArray(MAX_NEW_COMMITMENTS_PER_TX, SideEffect),
      reader.readArray(MAX_NEW_NULLIFIERS_PER_TX, SideEffectLinkedToNoteHash),
      reader.readArray(MAX_PRIVATE_CALL_STACK_LENGTH_PER_TX, CallRequest),
      reader.readArray(MAX_PUBLIC_CALL_STACK_LENGTH_PER_TX, CallRequest),
      reader.readArray(MAX_NEW_L2_TO_L1_MSGS_PER_TX, Fr),
      reader.readArray(2, Fr),
      reader.readArray(2, Fr),
      Fr.fromBuffer(reader),
      Fr.fromBuffer(reader),
      reader.readArray(MAX_NEW_CONTRACTS_PER_TX, NewContractData),
      reader.readArray(MAX_OPTIONALLY_REVEALED_DATA_LENGTH_PER_TX, OptionallyRevealedData),
      reader.readArray(MAX_PUBLIC_DATA_UPDATE_REQUESTS_PER_TX, PublicDataUpdateRequest),
      reader.readArray(MAX_PUBLIC_DATA_READS_PER_TX, PublicDataRead),
    );
  }

  static fromFinalAccumulatedData(finalData: FinalAccumulatedData): CombinedAccumulatedData {
    return new CombinedAccumulatedData(
      finalData.phaseWatermarks,
      makeTuple(MAX_READ_REQUESTS_PER_TX, SideEffect.empty),
      makeTuple(MAX_NULLIFIER_KEY_VALIDATION_REQUESTS_PER_TX, NullifierKeyValidationRequestContext.empty),
      finalData.newCommitments,
      finalData.newNullifiers,
      finalData.privateCallStack,
      finalData.publicCallStack,
      finalData.newL2ToL1Msgs,
      finalData.encryptedLogsHash,
      finalData.unencryptedLogsHash,
      finalData.encryptedLogPreimagesLength,
      finalData.unencryptedLogPreimagesLength,
      finalData.newContracts,
      finalData.optionallyRevealedData,
      makeTuple(MAX_PUBLIC_DATA_UPDATE_REQUESTS_PER_TX, PublicDataUpdateRequest.empty),
      makeTuple(MAX_PUBLIC_DATA_READS_PER_TX, PublicDataRead.empty),
    );
  }

  /**
   * Deserializes from a string, corresponding to a write in cpp.
   * @param str - String to read from.
   * @returns Deserialized object.
   */
  static fromString(str: string) {
    return CombinedAccumulatedData.fromBuffer(Buffer.from(str, 'hex'));
  }

  static empty() {
    return new CombinedAccumulatedData(
      makeTuple(MAX_PHASE_TRANSITIONS_PER_TX, SideEffect.empty),
      makeTuple(MAX_READ_REQUESTS_PER_TX, SideEffect.empty),
      makeTuple(MAX_NULLIFIER_KEY_VALIDATION_REQUESTS_PER_TX, NullifierKeyValidationRequestContext.empty),
      makeTuple(MAX_NEW_COMMITMENTS_PER_TX, SideEffect.empty),
      makeTuple(MAX_NEW_NULLIFIERS_PER_TX, SideEffectLinkedToNoteHash.empty),
      makeTuple(MAX_PRIVATE_CALL_STACK_LENGTH_PER_TX, CallRequest.empty),
      makeTuple(MAX_PUBLIC_CALL_STACK_LENGTH_PER_TX, CallRequest.empty),
      makeTuple(MAX_NEW_L2_TO_L1_MSGS_PER_TX, Fr.zero),
      makeTuple(2, Fr.zero),
      makeTuple(2, Fr.zero),
      Fr.zero(),
      Fr.zero(),
      makeTuple(MAX_NEW_CONTRACTS_PER_TX, NewContractData.empty),
      makeTuple(MAX_OPTIONALLY_REVEALED_DATA_LENGTH_PER_TX, OptionallyRevealedData.empty),
      makeTuple(MAX_PUBLIC_DATA_UPDATE_REQUESTS_PER_TX, PublicDataUpdateRequest.empty),
      makeTuple(MAX_PUBLIC_DATA_READS_PER_TX, PublicDataRead.empty),
    );
  }
}

/**
 * Specific accumulated data structure for the final ordering private kernel circuit. It is included
 *  in the final public inputs of private kernel circuit.
 */
export class FinalAccumulatedData {
  constructor(
    /**
     * The new commitments made in this transaction.
     */
    public phaseWatermarks: Tuple<SideEffect, typeof MAX_PHASE_TRANSITIONS_PER_TX>,
    /**
     * The new commitments made in this transaction.
     */
    public newCommitments: Tuple<SideEffect, typeof MAX_NEW_COMMITMENTS_PER_TX>,
    /**
     * The new nullifiers made in this transaction.
     */
    public newNullifiers: Tuple<SideEffectLinkedToNoteHash, typeof MAX_NEW_NULLIFIERS_PER_TX>,
    /**
     * Current private call stack.
     * TODO(#3417): Given this field must empty, should we just remove it?
     */
    public privateCallStack: Tuple<CallRequest, typeof MAX_PRIVATE_CALL_STACK_LENGTH_PER_TX>,
    /**
     * Current public call stack.
     */
    public publicCallStack: Tuple<CallRequest, typeof MAX_PUBLIC_CALL_STACK_LENGTH_PER_TX>,
    /**
     * All the new L2 to L1 messages created in this transaction.
     */
    public newL2ToL1Msgs: Tuple<Fr, typeof MAX_NEW_L2_TO_L1_MSGS_PER_CALL>,
    /**
     * Accumulated encrypted logs hash from all the previous kernel iterations.
     * Note: Represented as a tuple of 2 fields in order to fit in all of the 256 bits of sha256 hash.
     */
    public encryptedLogsHash: Tuple<Fr, typeof NUM_FIELDS_PER_SHA256>,
    /**
     * Accumulated unencrypted logs hash from all the previous kernel iterations.
     * Note: Represented as a tuple of 2 fields in order to fit in all of the 256 bits of sha256 hash.
     */
    public unencryptedLogsHash: Tuple<Fr, typeof NUM_FIELDS_PER_SHA256>,
    /**
     * Total accumulated length of the encrypted log preimages emitted in all the previous kernel iterations
     */
    public encryptedLogPreimagesLength: Fr,
    /**
     * Total accumulated length of the unencrypted log preimages emitted in all the previous kernel iterations
     */
    public unencryptedLogPreimagesLength: Fr,
    /**
     * All the new contracts deployed in this transaction.
     */
    public newContracts: Tuple<NewContractData, typeof MAX_NEW_CONTRACTS_PER_TX>,
    /**
     * All the optionally revealed data in this transaction.
     */
    public optionallyRevealedData: Tuple<OptionallyRevealedData, typeof MAX_OPTIONALLY_REVEALED_DATA_LENGTH_PER_TX>,
  ) {}

  toBuffer() {
    return serializeToBuffer(
      this.phaseWatermarks,
      this.newCommitments,
      this.newNullifiers,
      this.privateCallStack,
      this.publicCallStack,
      this.newL2ToL1Msgs,
      this.encryptedLogsHash,
      this.unencryptedLogsHash,
      this.encryptedLogPreimagesLength,
      this.unencryptedLogPreimagesLength,
      this.newContracts,
      this.optionallyRevealedData,
    );
  }

  toString() {
    return this.toBuffer().toString();
  }

  /**
   * Deserializes from a buffer or reader, corresponding to a write in cpp.
   * @param buffer - Buffer or reader to read from.
   * @returns Deserialized object.
   */
  static fromBuffer(buffer: Buffer | BufferReader): FinalAccumulatedData {
    const reader = BufferReader.asReader(buffer);
    return new FinalAccumulatedData(
      reader.readArray(MAX_PHASE_TRANSITIONS_PER_TX, SideEffect),
      reader.readArray(MAX_NEW_COMMITMENTS_PER_TX, SideEffect),
      reader.readArray(MAX_NEW_NULLIFIERS_PER_TX, SideEffectLinkedToNoteHash),
      reader.readArray(MAX_PRIVATE_CALL_STACK_LENGTH_PER_TX, CallRequest),
      reader.readArray(MAX_PUBLIC_CALL_STACK_LENGTH_PER_TX, CallRequest),
      reader.readArray(MAX_NEW_L2_TO_L1_MSGS_PER_TX, Fr),
      reader.readArray(2, Fr),
      reader.readArray(2, Fr),
      Fr.fromBuffer(reader),
      Fr.fromBuffer(reader),
      reader.readArray(MAX_NEW_CONTRACTS_PER_TX, NewContractData),
      reader.readArray(MAX_OPTIONALLY_REVEALED_DATA_LENGTH_PER_TX, OptionallyRevealedData),
    );
  }

  /**
   * Deserializes from a string, corresponding to a write in cpp.
   * @param str - String to read from.
   * @returns Deserialized object.
   */
  static fromString(str: string) {
    return FinalAccumulatedData.fromBuffer(Buffer.from(str, 'hex'));
  }

  static empty() {
    return new FinalAccumulatedData(
      makeTuple(MAX_PHASE_TRANSITIONS_PER_TX, SideEffect.empty),
      makeTuple(MAX_NEW_COMMITMENTS_PER_TX, SideEffect.empty),
      makeTuple(MAX_NEW_NULLIFIERS_PER_TX, SideEffectLinkedToNoteHash.empty),
      makeTuple(MAX_PRIVATE_CALL_STACK_LENGTH_PER_TX, CallRequest.empty),
      makeTuple(MAX_PUBLIC_CALL_STACK_LENGTH_PER_TX, CallRequest.empty),
      makeTuple(MAX_NEW_L2_TO_L1_MSGS_PER_TX, Fr.zero),
      makeTuple(2, Fr.zero),
      makeTuple(2, Fr.zero),
      Fr.zero(),
      Fr.zero(),
      makeTuple(MAX_NEW_CONTRACTS_PER_TX, NewContractData.empty),
      makeTuple(MAX_OPTIONALLY_REVEALED_DATA_LENGTH_PER_TX, OptionallyRevealedData.empty),
    );
  }
}<|MERGE_RESOLUTION|>--- conflicted
+++ resolved
@@ -21,21 +21,9 @@
   NUM_FIELDS_PER_SHA256,
 } from '../../constants.gen.js';
 import { CallRequest } from '../call_request.js';
-<<<<<<< HEAD
 import { FunctionData } from '../function_data.js';
+import { NullifierKeyValidationRequestContext } from '../nullifier_key_validation_request.js';
 import { SideEffect, SideEffectLinkedToNoteHash } from '../side_effects.js';
-=======
-import {
-  AggregationObject,
-  AztecAddress,
-  EthAddress,
-  Fr,
-  FunctionData,
-  NullifierKeyValidationRequestContext,
-  SideEffect,
-  SideEffectLinkedToNoteHash,
-} from '../index.js';
->>>>>>> 90b46510
 
 /**
  * The information assembled after the contract deployment was processed by the private kernel circuit.
