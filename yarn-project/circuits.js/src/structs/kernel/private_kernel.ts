import { Fr, GrumpkinScalar } from '@aztec/foundation/fields';
import { BufferReader, Tuple, serializeToBuffer } from '@aztec/foundation/serialize';
import { FieldsOf } from '@aztec/foundation/types';

import {
  CONTRACT_TREE_HEIGHT,
  FUNCTION_TREE_HEIGHT,
  MAX_NEW_COMMITMENTS_PER_TX,
  MAX_NEW_NULLIFIERS_PER_TX,
<<<<<<< HEAD
  MAX_PHASE_TRANSITIONS_PER_TX,
=======
  MAX_NULLIFIER_KEY_VALIDATION_REQUESTS_PER_TX,
>>>>>>> 90b46510
  MAX_PRIVATE_CALL_STACK_LENGTH_PER_CALL,
  MAX_PUBLIC_CALL_STACK_LENGTH_PER_CALL,
  MAX_READ_REQUESTS_PER_CALL,
  MAX_READ_REQUESTS_PER_TX,
} from '../../constants.gen.js';
import { GrumpkinPrivateKey } from '../../types/grumpkin_private_key.js';
import { CallRequest } from '../call_request.js';
import { PrivateCallStackItem } from '../call_stack_item.js';
import { MembershipWitness } from '../membership_witness.js';
import { Proof } from '../proof.js';
import { ReadRequestMembershipWitness } from '../read_request_membership_witness.js';
import { SideEffect, SideEffectLinkedToNoteHash } from '../side_effects.js';
import { TxRequest } from '../tx_request.js';
import { VerificationKey } from '../verification_key.js';
import { PreviousKernelData } from './previous_kernel_data.js';

/**
 * Private call data.
 */
export class PrivateCallData {
  constructor(
    /**
     * The call stack item currently being processed.
     */
    public callStackItem: PrivateCallStackItem,
    /**
     * Other private call stack items to be processed.
     */
    public privateCallStack: Tuple<CallRequest, typeof MAX_PRIVATE_CALL_STACK_LENGTH_PER_CALL>,
    /**
     * Other public call stack items to be processed.
     */
    public publicCallStack: Tuple<CallRequest, typeof MAX_PUBLIC_CALL_STACK_LENGTH_PER_CALL>,
    /**
     * The proof of the execution of this private call.
     */
    public proof: Proof,
    /**
     * The verification key for the function being invoked.
     */
    public vk: VerificationKey,
    /**
     * The membership witness for the function leaf corresponding to the function being invoked.
     */
    public functionLeafMembershipWitness: MembershipWitness<typeof FUNCTION_TREE_HEIGHT>,
    /**
     * The membership witness for the contract leaf corresponding to the contract on which the function is being
     * invoked.
     */
    public contractLeafMembershipWitness: MembershipWitness<typeof CONTRACT_TREE_HEIGHT>,
    /**
     * The membership witnesses for read requests created by the function being invoked.
     */
    public readRequestMembershipWitnesses: Tuple<ReadRequestMembershipWitness, typeof MAX_READ_REQUESTS_PER_CALL>,
    /**
     * The address of the portal contract corresponding to the contract on which the function is being invoked.
     */
    public portalContractAddress: Fr,
    /**
     * The hash of the ACIR of the function being invoked.
     */
    public acirHash: Fr,
  ) {}

  /**
   * Serialize into a field array. Low-level utility.
   * @param fields - Object with fields.
   * @returns The array.
   */
  static getFields(fields: FieldsOf<PrivateCallData>) {
    return [
      fields.callStackItem,
      fields.privateCallStack,
      fields.publicCallStack,
      fields.proof,
      fields.vk,
      fields.functionLeafMembershipWitness,
      fields.contractLeafMembershipWitness,
      fields.readRequestMembershipWitnesses,
      fields.portalContractAddress,
      fields.acirHash,
    ] as const;
  }

  static from(fields: FieldsOf<PrivateCallData>): PrivateCallData {
    return new PrivateCallData(...PrivateCallData.getFields(fields));
  }

  /**
   * Serialize this as a buffer.
   * @returns The buffer.
   */
  toBuffer(): Buffer {
    return serializeToBuffer(...PrivateCallData.getFields(this));
  }

  /**
   * Deserializes from a buffer or reader.
   * @param buffer - Buffer or reader to read from.
   * @returns The deserialized instance.
   */
  static fromBuffer(buffer: Buffer | BufferReader): PrivateCallData {
    const reader = BufferReader.asReader(buffer);
    return new PrivateCallData(
      reader.readObject(PrivateCallStackItem),
      reader.readArray(MAX_PRIVATE_CALL_STACK_LENGTH_PER_CALL, CallRequest),
      reader.readArray(MAX_PUBLIC_CALL_STACK_LENGTH_PER_CALL, CallRequest),
      reader.readObject(Proof),
      reader.readObject(VerificationKey),
      reader.readObject(MembershipWitness.deserializer(FUNCTION_TREE_HEIGHT)),
      reader.readObject(MembershipWitness.deserializer(CONTRACT_TREE_HEIGHT)),
      reader.readArray(MAX_READ_REQUESTS_PER_CALL, ReadRequestMembershipWitness),
      reader.readObject(Fr),
      reader.readObject(Fr),
    );
  }
}

/**
 * Input to the private kernel circuit - initial call.
 */
export class PrivateKernelInputsInit {
  constructor(
    /**
     * The transaction request which led to the creation of these inputs.
     */
    public txRequest: TxRequest,
    /**
     * Private calldata corresponding to this iteration of the kernel.
     */
    public privateCall: PrivateCallData,
  ) {}

  /**
   * Serialize this as a buffer.
   * @returns The buffer.
   */
  toBuffer() {
    return serializeToBuffer(this.txRequest, this.privateCall);
  }

  /**
   * Deserializes from a buffer or reader.
   * @param buffer - Buffer or reader to read from.
   * @returns The deserialized instance.
   */
  static fromBuffer(buffer: Buffer | BufferReader): PrivateKernelInputsInit {
    const reader = BufferReader.asReader(buffer);
    return new PrivateKernelInputsInit(reader.readObject(TxRequest), reader.readObject(PrivateCallData));
  }
}

/**
 * Input to the private kernel circuit - Inner call.
 */
export class PrivateKernelInputsInner {
  constructor(
    /**
     * The previous kernel data (dummy if this is the first kernel).
     */
    public previousKernel: PreviousKernelData,
    /**
     * Private calldata corresponding to this iteration of the kernel.
     */
    public privateCall: PrivateCallData,
  ) {}

  /**
   * Serialize this as a buffer.
   * @returns The buffer.
   */
  toBuffer() {
    return serializeToBuffer(this.previousKernel, this.privateCall);
  }

  /**
   * Deserializes from a buffer or reader.
   * @param buffer - Buffer or reader to read from.
   * @returns The deserialized instance.
   */
  static fromBuffer(buffer: Buffer | BufferReader): PrivateKernelInputsInner {
    const reader = BufferReader.asReader(buffer);
    return new PrivateKernelInputsInner(reader.readObject(PreviousKernelData), reader.readObject(PrivateCallData));
  }
}

/**
 * Input to the private kernel circuit - Final ordering call.
 */
export class PrivateKernelInputsOrdering {
  constructor(
    /**
     * The previous kernel data
     */
    public previousKernel: PreviousKernelData,
    /**
     * The sorted phase transitions.
     */
    public sortedPhaseWatermarks: Tuple<SideEffect, typeof MAX_PHASE_TRANSITIONS_PER_TX>,
    /**
     * The sorted phase transition indexes. Maps original to sorted.
     */
    public sortedPhaseWatermarksIndexes: Tuple<number, typeof MAX_PHASE_TRANSITIONS_PER_TX>,
    /**
     * The sorted new commitments.
     */
    public sortedNewCommitments: Tuple<SideEffect, typeof MAX_NEW_COMMITMENTS_PER_TX>,
    /**
     * The sorted new commitments indexes. Maps original to sorted.
     */
    public sortedNewCommitmentsIndexes: Tuple<number, typeof MAX_NEW_COMMITMENTS_PER_TX>,
    /**
     * Contains hints for the transient read requests to localize corresponding commitments.
     */
    public readCommitmentHints: Tuple<Fr, typeof MAX_READ_REQUESTS_PER_TX>,
    /**
     * The sorted new nullifiers. Maps original to sorted.
     */
    public sortedNewNullifiers: Tuple<SideEffectLinkedToNoteHash, typeof MAX_NEW_NULLIFIERS_PER_TX>,
    /**
     * The sorted new nullifiers indexes.
     */
    public sortedNewNullifiersIndexes: Tuple<number, typeof MAX_NEW_NULLIFIERS_PER_TX>,
    /**
     * Contains hints for the transient nullifiers to localize corresponding commitments.
     */
    public nullifierCommitmentHints: Tuple<Fr, typeof MAX_NEW_NULLIFIERS_PER_TX>,
    /**
     * The master nullifier secret keys for the nullifier key validation requests.
     */
    public masterNullifierSecretKeys: Tuple<GrumpkinPrivateKey, typeof MAX_NULLIFIER_KEY_VALIDATION_REQUESTS_PER_TX>,
  ) {}

  /**
   * Serialize this as a buffer.
   * @returns The buffer.
   */
  toBuffer() {
    return serializeToBuffer(
      this.previousKernel,
      this.sortedNewCommitments,
      this.sortedNewCommitmentsIndexes,
      this.readCommitmentHints,
      this.sortedNewNullifiers,
      this.sortedNewNullifiersIndexes,
      this.nullifierCommitmentHints,
      this.masterNullifierSecretKeys,
    );
  }

  /**
   * Deserializes from a buffer or reader.
   * @param buffer - Buffer or reader to read from.
   * @returns The deserialized instance.
   */
  static fromBuffer(buffer: Buffer | BufferReader): PrivateKernelInputsOrdering {
    const reader = BufferReader.asReader(buffer);
    return new PrivateKernelInputsOrdering(
      reader.readObject(PreviousKernelData),
      reader.readArray(MAX_NEW_COMMITMENTS_PER_TX, SideEffect),
      reader.readNumbers(MAX_NEW_COMMITMENTS_PER_TX),
      reader.readArray(MAX_READ_REQUESTS_PER_TX, Fr),
      reader.readArray(MAX_NEW_NULLIFIERS_PER_TX, SideEffectLinkedToNoteHash),
      reader.readNumbers(MAX_NEW_NULLIFIERS_PER_TX),
      reader.readArray(MAX_NEW_NULLIFIERS_PER_TX, Fr),
      reader.readArray(MAX_NULLIFIER_KEY_VALIDATION_REQUESTS_PER_TX, GrumpkinScalar),
    );
  }
}<|MERGE_RESOLUTION|>--- conflicted
+++ resolved
@@ -7,11 +7,8 @@
   FUNCTION_TREE_HEIGHT,
   MAX_NEW_COMMITMENTS_PER_TX,
   MAX_NEW_NULLIFIERS_PER_TX,
-<<<<<<< HEAD
+  MAX_NULLIFIER_KEY_VALIDATION_REQUESTS_PER_TX,
   MAX_PHASE_TRANSITIONS_PER_TX,
-=======
-  MAX_NULLIFIER_KEY_VALIDATION_REQUESTS_PER_TX,
->>>>>>> 90b46510
   MAX_PRIVATE_CALL_STACK_LENGTH_PER_CALL,
   MAX_PUBLIC_CALL_STACK_LENGTH_PER_CALL,
   MAX_READ_REQUESTS_PER_CALL,
@@ -252,6 +249,8 @@
   toBuffer() {
     return serializeToBuffer(
       this.previousKernel,
+      this.sortedPhaseWatermarks,
+      this.sortedNewCommitmentsIndexes,
       this.sortedNewCommitments,
       this.sortedNewCommitmentsIndexes,
       this.readCommitmentHints,
@@ -271,6 +270,8 @@
     const reader = BufferReader.asReader(buffer);
     return new PrivateKernelInputsOrdering(
       reader.readObject(PreviousKernelData),
+      reader.readArray(MAX_PHASE_TRANSITIONS_PER_TX, SideEffect),
+      reader.readNumbers(MAX_PHASE_TRANSITIONS_PER_TX),
       reader.readArray(MAX_NEW_COMMITMENTS_PER_TX, SideEffect),
       reader.readNumbers(MAX_NEW_COMMITMENTS_PER_TX),
       reader.readArray(MAX_READ_REQUESTS_PER_TX, Fr),
