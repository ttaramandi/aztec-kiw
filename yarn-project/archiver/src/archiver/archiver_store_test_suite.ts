import {
  ExtendedContractData,
  INITIAL_L2_BLOCK_NUM,
  L1ToL2Message,
  L2Block,
  L2BlockContext,
  L2BlockL2Logs,
  LogId,
  LogType,
  TxHash,
  UnencryptedL2Log,
} from '@aztec/circuit-types';
import '@aztec/circuit-types/jest';
import { AztecAddress, Fr } from '@aztec/circuits.js';
import { makeContractClassPublic } from '@aztec/circuits.js/factories';
import { randomBytes } from '@aztec/foundation/crypto';
import { ContractClassPublic, ContractInstanceWithAddress, SerializableContractInstance } from '@aztec/types/contracts';

import { ArchiverDataStore } from './archiver_store.js';

/**
 * @param testName - The name of the test suite.
 * @param getStore - Returns an instance of a store that's already been initialized.
 */
export function describeArchiverDataStore(testName: string, getStore: () => ArchiverDataStore) {
  describe(testName, () => {
    let store: ArchiverDataStore;
    let blocks: L2Block[];
    const blockTests: [number, number, () => L2Block[]][] = [
      [1, 1, () => blocks.slice(0, 1)],
      [10, 1, () => blocks.slice(9, 10)],
      [1, 10, () => blocks.slice(0, 10)],
      [2, 5, () => blocks.slice(1, 6)],
      [5, 2, () => blocks.slice(4, 6)],
    ];

    beforeEach(() => {
      store = getStore();
      blocks = Array.from({ length: 10 }).map((_, i) => {
        const block = L2Block.random(i + 1);
        block.setL1BlockNumber(BigInt(i + 1));
        return block;
      });
    });

    describe('addBlocks', () => {
      it('returns success when adding blocks', async () => {
        await expect(store.addBlocks(blocks)).resolves.toBe(true);
      });

      it('allows duplicate blocks', async () => {
        await store.addBlocks(blocks);
        await expect(store.addBlocks(blocks)).resolves.toBe(true);
      });
    });

    describe('getBlocks', () => {
      beforeEach(async () => {
        await store.addBlocks(blocks);
      });

      it.each(blockTests)('retrieves previously stored blocks', async (start, limit, getExpectedBlocks) => {
        await expect(store.getBlocks(start, limit)).resolves.toEqual(getExpectedBlocks());
      });

      it('returns an empty array if no blocks are found', async () => {
        await expect(store.getBlocks(12, 1)).resolves.toEqual([]);
      });

      it('throws an error if limit is invalid', async () => {
        await expect(store.getBlocks(1, 0)).rejects.toThrowError('Invalid limit: 0');
      });

      it('resets `from` to the first block if it is out of range', async () => {
        await expect(store.getBlocks(INITIAL_L2_BLOCK_NUM - 100, 1)).resolves.toEqual(blocks.slice(0, 1));
      });
    });

    describe('getBlockNumber', () => {
      it('returns the block number before INITIAL_L2_BLOCK_NUM if no blocks have been added', async () => {
        await expect(store.getBlockNumber()).resolves.toEqual(INITIAL_L2_BLOCK_NUM - 1);
      });

      it("returns the most recently added block's number", async () => {
        await store.addBlocks(blocks);
        await expect(store.getBlockNumber()).resolves.toEqual(blocks.at(-1)!.number);
      });
    });

    describe('getL1BlockNumber', () => {
      it('returns 0n if no blocks have been added', async () => {
        await expect(store.getL1BlockNumber()).resolves.toEqual({
          addedBlock: 0n,
          addedMessages: 0n,
          cancelledMessages: 0n,
        });
      });

      it('returns the L1 block number in which the most recent L2 block was published', async () => {
        await store.addBlocks(blocks);
        await expect(store.getL1BlockNumber()).resolves.toEqual({
          addedBlock: blocks.at(-1)!.getL1BlockNumber(),
          addedMessages: 0n,
          cancelledMessages: 0n,
        });
      });

      it('returns the L1 block number that most recently added pending messages', async () => {
        await store.addPendingL1ToL2Messages([L1ToL2Message.random(Fr.random())], 1n);
        await expect(store.getL1BlockNumber()).resolves.toEqual({
          addedBlock: 0n,
          addedMessages: 1n,
          cancelledMessages: 0n,
        });
      });
      it('returns the L1 block number that most recently cancelled pending messages', async () => {
        const message = L1ToL2Message.random(Fr.random());
        await store.addPendingL1ToL2Messages([message], 1n);
        await store.cancelPendingL1ToL2Messages([message.entryKey!], 2n);
        await expect(store.getL1BlockNumber()).resolves.toEqual({
          addedBlock: 0n,
          addedMessages: 1n,
          cancelledMessages: 2n,
        });
      });
    });

    describe('addLogs', () => {
      it('adds encrypted & unencrypted logs', async () => {
        await expect(
          store.addLogs(blocks[0].body.encryptedLogs, blocks[0].body.unencryptedLogs, blocks[0].number),
        ).resolves.toEqual(true);
      });
    });

    describe.each([
      ['encrypted', LogType.ENCRYPTED],
      ['unencrypted', LogType.UNENCRYPTED],
    ])('getLogs (%s)', (_, logType) => {
      beforeEach(async () => {
        await Promise.all(
          blocks.map(block => store.addLogs(block.body.encryptedLogs, block.body.unencryptedLogs, block.number)),
        );
      });

      it.each(blockTests)('retrieves previously stored logs', async (from, limit, getExpectedBlocks) => {
        const expectedLogs = getExpectedBlocks().map(block =>
<<<<<<< HEAD
          logType === LogType.ENCRYPTED
            ? new L2BlockL2Logs(block.body.txEffects.flatMap(txEffect => txEffect.logs!.encryptedLogs))
            : new L2BlockL2Logs(block.body.txEffects.flatMap(txEffect => txEffect.logs!.unencryptedLogs)),
=======
          logType === LogType.ENCRYPTED ? block.body.encryptedLogs : block.body.unencryptedLogs,
>>>>>>> c5eeb4c4
        );
        const actualLogs = await store.getLogs(from, limit, logType);
        expect(actualLogs).toEqual(expectedLogs);
      });
    });

    describe('getL2Tx', () => {
      beforeEach(async () => {
        await Promise.all(
          blocks.map(block => store.addLogs(block.body.encryptedLogs, block.body.unencryptedLogs, block.number)),
        );
        await store.addBlocks(blocks);
      });

      it.each([
        () => blocks[0].getTx(0),
        () => blocks[9].getTx(3),
        () => blocks[3].getTx(1),
        () => blocks[5].getTx(2),
        () => blocks[1].getTx(0),
      ])('retrieves a previously stored transaction', async getExpectedTx => {
        const expectedTx = getExpectedTx();
        const actualTx = await store.getL2Tx(expectedTx.txHash);
        expect(actualTx).toEqual(expectedTx);
      });

      it('returns undefined if tx is not found', async () => {
        await expect(store.getL2Tx(new TxHash(Fr.random().toBuffer()))).resolves.toBeUndefined();
      });
    });

    describe('addPendingL1ToL2Messages', () => {
      it('stores pending L1 to L2 messages', async () => {
        await expect(store.addPendingL1ToL2Messages([L1ToL2Message.random(Fr.random())], 1n)).resolves.toEqual(true);
      });

      it('allows duplicate pending messages in different positions in the same block', async () => {
        const message = L1ToL2Message.random(Fr.random());
        await expect(store.addPendingL1ToL2Messages([message, message], 1n)).resolves.toEqual(true);

        await expect(store.getPendingL1ToL2MessageKeys(2)).resolves.toEqual([message.entryKey!, message.entryKey!]);
      });

      it('allows duplicate pending messages in different blocks', async () => {
        const message = L1ToL2Message.random(Fr.random());
        await expect(store.addPendingL1ToL2Messages([message], 1n)).resolves.toEqual(true);
        await expect(store.addPendingL1ToL2Messages([message], 2n)).resolves.toEqual(true);

        await expect(store.getPendingL1ToL2MessageKeys(2)).resolves.toEqual([message.entryKey!, message.entryKey!]);
      });

      it('is idempotent', async () => {
        const message = L1ToL2Message.random(Fr.random());
        await expect(store.addPendingL1ToL2Messages([message], 1n)).resolves.toEqual(true);
        await expect(store.addPendingL1ToL2Messages([message], 1n)).resolves.toEqual(false);
        await expect(store.getPendingL1ToL2MessageKeys(2)).resolves.toEqual([message.entryKey!]);
      });
    });

    describe('getPendingL1ToL2Messages', () => {
      it('returns previously stored pending L1 to L2 messages', async () => {
        const message = L1ToL2Message.random(Fr.random());
        await store.addPendingL1ToL2Messages([message], 1n);
        await expect(store.getPendingL1ToL2MessageKeys(1)).resolves.toEqual([message.entryKey!]);
      });

      it('returns messages ordered by fee', async () => {
        const messages = Array.from({ length: 3 }, () => L1ToL2Message.random(Fr.random()));
        // add a duplicate message
        messages.push(messages[0]);

        await store.addPendingL1ToL2Messages(messages, 1n);

        messages.sort((a, b) => b.fee - a.fee);
        await expect(store.getPendingL1ToL2MessageKeys(messages.length)).resolves.toEqual(
          messages.map(message => message.entryKey!),
        );
      });

      it('returns an empty array if no messages are found', async () => {
        await expect(store.getPendingL1ToL2MessageKeys(1)).resolves.toEqual([]);
      });
    });

    describe('confirmL1ToL2Messages', () => {
      it('updates a message from pending to confirmed', async () => {
        const message = L1ToL2Message.random(Fr.random());
        await store.addPendingL1ToL2Messages([message], 1n);
        await expect(store.confirmL1ToL2Messages([message.entryKey!])).resolves.toEqual(true);
      });

      it('once confirmed, a message is no longer pending', async () => {
        const message = L1ToL2Message.random(Fr.random());
        await store.addPendingL1ToL2Messages([message], 1n);
        await store.confirmL1ToL2Messages([message.entryKey!]);
        await expect(store.getPendingL1ToL2MessageKeys(1)).resolves.toEqual([]);
      });

      it('once confirmed a message can also be pending if added again', async () => {
        const message = L1ToL2Message.random(Fr.random());
        await store.addPendingL1ToL2Messages([message], 1n);
        await store.confirmL1ToL2Messages([message.entryKey!]);
        await store.addPendingL1ToL2Messages([message], 2n);
        await expect(store.getPendingL1ToL2MessageKeys(2)).resolves.toEqual([message.entryKey!]);
      });

      it('once confirmed a message can remain pending if more of it were pending', async () => {
        const message = L1ToL2Message.random(Fr.random());
        await store.addPendingL1ToL2Messages([message, message], 1n);
        await store.confirmL1ToL2Messages([message.entryKey!]);
        await expect(store.getPendingL1ToL2MessageKeys(1)).resolves.toEqual([message.entryKey!]);
      });
    });

    describe('cancelL1ToL2Messages', () => {
      it('cancels a pending message', async () => {
        const message = L1ToL2Message.random(Fr.random());
        await store.addPendingL1ToL2Messages([message], 1n);
        await store.cancelPendingL1ToL2Messages([message.entryKey!], 1n);
        await expect(store.getPendingL1ToL2MessageKeys(1)).resolves.toEqual([]);
      });

      it('cancels only one of the pending messages if duplicates exist', async () => {
        const message = L1ToL2Message.random(Fr.random());
        await store.addPendingL1ToL2Messages([message, message], 1n);
        await store.cancelPendingL1ToL2Messages([message.entryKey!], 1n);
        await expect(store.getPendingL1ToL2MessageKeys(2)).resolves.toEqual([message.entryKey]);
      });

      it('once canceled a message can also be pending if added again', async () => {
        const message = L1ToL2Message.random(Fr.random());
        await store.addPendingL1ToL2Messages([message], 1n);

        await store.cancelPendingL1ToL2Messages([message.entryKey!], 1n);
        await expect(store.getPendingL1ToL2MessageKeys(1)).resolves.toEqual([]);

        await store.addPendingL1ToL2Messages([message], 2n);
        await expect(store.getPendingL1ToL2MessageKeys(1)).resolves.toEqual([message.entryKey!]);
      });

      it('allows adding and cancelling in the same block', async () => {
        const message = L1ToL2Message.random(Fr.random());
        await store.addPendingL1ToL2Messages([message], 1n);
        await store.cancelPendingL1ToL2Messages([message.entryKey!], 1n);
        await expect(store.getPendingL1ToL2MessageKeys(1)).resolves.toEqual([]);
      });

      it('allows duplicates cancellations in different positions in the same block', async () => {
        const message = L1ToL2Message.random(Fr.random());
        await store.addPendingL1ToL2Messages([message, message], 1n);

        await store.cancelPendingL1ToL2Messages([message.entryKey!, message.entryKey!], 1n);

        await expect(store.getPendingL1ToL2MessageKeys(2)).resolves.toEqual([]);
      });

      it('allows duplicates cancellations in different blocks', async () => {
        const message = L1ToL2Message.random(Fr.random());
        await store.addPendingL1ToL2Messages([message, message], 1n);

        await store.cancelPendingL1ToL2Messages([message.entryKey!], 2n);
        await store.cancelPendingL1ToL2Messages([message.entryKey!], 3n);

        await expect(store.getPendingL1ToL2MessageKeys(2)).resolves.toEqual([]);
      });

      it('is idempotent', async () => {
        const message = L1ToL2Message.random(Fr.random());
        await store.addPendingL1ToL2Messages([message, message], 1n);

        await store.cancelPendingL1ToL2Messages([message.entryKey!], 2n);
        await store.cancelPendingL1ToL2Messages([message.entryKey!], 2n);

        await expect(store.getPendingL1ToL2MessageKeys(2)).resolves.toEqual([message.entryKey!]);
      });
    });

    describe('contractInstances', () => {
      let contractInstance: ContractInstanceWithAddress;
      const blockNum = 10;

      beforeEach(async () => {
        contractInstance = { ...SerializableContractInstance.random(), address: AztecAddress.random() };
        await store.addContractInstances([contractInstance], blockNum);
      });

      it('returns previously stored contract instances', async () => {
        await expect(store.getContractInstance(contractInstance.address)).resolves.toMatchObject(contractInstance);
      });

      it('returns undefined if contract instance is not found', async () => {
        await expect(store.getContractInstance(AztecAddress.random())).resolves.toBeUndefined();
      });
    });

    describe('contractClasses', () => {
      let contractClass: ContractClassPublic;
      const blockNum = 10;

      beforeEach(async () => {
        contractClass = makeContractClassPublic();
        await store.addContractClasses([contractClass], blockNum);
      });

      it('returns previously stored contract class', async () => {
        await expect(store.getContractClass(contractClass.id)).resolves.toMatchObject(contractClass);
      });

      it('returns undefined if contract class is not found', async () => {
        await expect(store.getContractClass(Fr.random())).resolves.toBeUndefined();
      });
    });

    describe('getContractData', () => {
      let block: L2Block;
      beforeEach(async () => {
        block = L2Block.random(1);
        await store.addBlocks([block]);
      });

      it('returns previously stored contract data', async () => {
<<<<<<< HEAD
        // Assuming the first (and only) contract data in the first TX
=======
>>>>>>> c5eeb4c4
        await expect(store.getContractData(block.body.txEffects[0].contractData[0].contractAddress)).resolves.toEqual(
          block.body.txEffects[0].contractData[0],
        );

        expect(block.body.txEffects[0].contractData[1]).toBe(undefined);
      });

      it('returns undefined if contract data is not found', async () => {
        await expect(store.getContractData(AztecAddress.random())).resolves.toBeUndefined();
      });
    });

    describe('getContractDataInBlock', () => {
      let block: L2Block;
      beforeEach(async () => {
        block = L2Block.random(1);
        await store.addBlocks([block]);
      });

      it('returns the contract data for a known block', async () => {
        await expect(store.getContractDataInBlock(block.number)).resolves.toEqual(
          block.body.txEffects.flatMap(txEffect => txEffect.contractData),
        );
      });

      it('returns an empty array if contract data is not found', async () => {
        await expect(store.getContractDataInBlock(block.number + 1)).resolves.toEqual([]);
      });
    });

    describe('addExtendedContractData', () => {
      it('stores extended contract data', async () => {
        const block = L2Block.random(1);
        await store.addBlocks([block]);
        await expect(store.addExtendedContractData([ExtendedContractData.random()], block.number)).resolves.toEqual(
          true,
        );
      });

      it('stores extended contract data for an unknown block', async () => {
        await expect(store.addExtendedContractData([ExtendedContractData.random()], 1)).resolves.toEqual(true);
      });

      it('"pushes" extended contract data and does not overwrite', async () => {
        const block = L2Block.random(1);
        await store.addBlocks([block]);

        // Assuming one contract per tx, and the first two txs
        const firstContract = ExtendedContractData.random(block.body.txEffects[0].contractData[0]);
        await store.addExtendedContractData([firstContract], block.number);

        const secondContract = ExtendedContractData.random(block.body.txEffects[1].contractData[0]);
        await store.addExtendedContractData([secondContract], block.number);

        await expect(store.getExtendedContractDataInBlock(block.number)).resolves.toEqual([
          firstContract,
          secondContract,
        ]);
      });
    });

    describe('getExtendedContractData', () => {
      let block: L2Block;
      let extendedContractData: ExtendedContractData;
      beforeEach(async () => {
        block = L2Block.random(1);
        extendedContractData = ExtendedContractData.random(block.body.txEffects[0].contractData[0]);
        await store.addBlocks([block]);
        await store.addExtendedContractData([extendedContractData], block.number);
      });

      it('returns previously stored extended contract data', async () => {
        await expect(store.getExtendedContractData(extendedContractData.contractData.contractAddress)).resolves.toEqual(
          extendedContractData,
        );
      });

      it('returns undefined if extended contract data is not found', async () => {
        await expect(store.getExtendedContractData(AztecAddress.random())).resolves.toBeUndefined();
      });
    });

    describe('getExtendedContractDataInBlock', () => {
      let block: L2Block;
      let extendedContractData: ExtendedContractData;
      beforeEach(async () => {
        block = L2Block.random(1);
        extendedContractData = ExtendedContractData.random(block.body.txEffects[0].contractData[0]);
        await store.addBlocks([block]);
        await store.addExtendedContractData([extendedContractData], block.number);
      });

      it('returns previously stored extended contract data', async () => {
        await expect(store.getExtendedContractDataInBlock(block.number)).resolves.toEqual([extendedContractData]);
      });

      it('returns an empty array if extended contract data is not found for the block', async () => {
        await expect(store.getExtendedContractDataInBlock(block.number + 1)).resolves.toEqual([]);
      });
    });

    describe('getUnencryptedLogs', () => {
      const txsPerBlock = 4;
      const numPublicFunctionCalls = 3;
      const numUnencryptedLogs = 4;
      const numBlocks = 10;
      let blocks: L2Block[];

      beforeEach(async () => {
        blocks = Array(numBlocks)
          .fill(0)
          .map((_, index: number) =>
            L2Block.random(index + 1, txsPerBlock, 2, numPublicFunctionCalls, 2, numUnencryptedLogs),
          );

        await store.addBlocks(blocks);
        await Promise.all(
          blocks.map(block => store.addLogs(block.body.encryptedLogs, block.body.unencryptedLogs, block.number)),
        );
      });

      it('"txHash" filter param is respected', async () => {
        // get random tx
        const targetBlockIndex = Math.floor(Math.random() * numBlocks);
        const targetTxIndex = Math.floor(Math.random() * txsPerBlock);
        const targetTxHash = new L2BlockContext(blocks[targetBlockIndex]).getTxHash(targetTxIndex);

        const response = await store.getUnencryptedLogs({ txHash: targetTxHash });
        const logs = response.logs;

        expect(response.maxLogsHit).toBeFalsy();

        const expectedNumLogs = numPublicFunctionCalls * numUnencryptedLogs;
        expect(logs.length).toEqual(expectedNumLogs);

        const targeBlockNumber = targetBlockIndex + INITIAL_L2_BLOCK_NUM;
        for (const log of logs) {
          expect(log.id.blockNumber).toEqual(targeBlockNumber);
          expect(log.id.txIndex).toEqual(targetTxIndex);
        }
      });

      it('"fromBlock" and "toBlock" filter params are respected', async () => {
        // Set "fromBlock" and "toBlock"
        const fromBlock = 3;
        const toBlock = 7;

        const response = await store.getUnencryptedLogs({ fromBlock, toBlock });
        const logs = response.logs;

        expect(response.maxLogsHit).toBeFalsy();

        const expectedNumLogs = txsPerBlock * numPublicFunctionCalls * numUnencryptedLogs * (toBlock - fromBlock);
        expect(logs.length).toEqual(expectedNumLogs);

        for (const log of logs) {
          const blockNumber = log.id.blockNumber;
          expect(blockNumber).toBeGreaterThanOrEqual(fromBlock);
          expect(blockNumber).toBeLessThan(toBlock);
        }
      });

      it('"contractAddress" filter param is respected', async () => {
        // Get a random contract address from the logs
        const targetBlockIndex = Math.floor(Math.random() * numBlocks);
        const targetTxIndex = Math.floor(Math.random() * txsPerBlock);
        const targetFunctionLogIndex = Math.floor(Math.random() * numPublicFunctionCalls);
        const targetLogIndex = Math.floor(Math.random() * numUnencryptedLogs);
        const targetContractAddress = UnencryptedL2Log.fromBuffer(
<<<<<<< HEAD
          blocks[targetBlockIndex].body.txEffects[targetTxIndex].logs!.unencryptedLogs.functionLogs[
            targetFunctionLogIndex
          ].logs[targetLogIndex],
=======
          blocks[targetBlockIndex].body.txEffects[targetTxIndex].unencryptedLogs.functionLogs[targetFunctionLogIndex]
            .logs[targetLogIndex],
>>>>>>> c5eeb4c4
        ).contractAddress;

        const response = await store.getUnencryptedLogs({ contractAddress: targetContractAddress });

        expect(response.maxLogsHit).toBeFalsy();

        for (const extendedLog of response.logs) {
          expect(extendedLog.log.contractAddress.equals(targetContractAddress)).toBeTruthy();
        }
      });

      it('"selector" filter param is respected', async () => {
        // Get a random selector from the logs
        const targetBlockIndex = Math.floor(Math.random() * numBlocks);
        const targetTxIndex = Math.floor(Math.random() * txsPerBlock);
        const targetFunctionLogIndex = Math.floor(Math.random() * numPublicFunctionCalls);
        const targetLogIndex = Math.floor(Math.random() * numUnencryptedLogs);
        const targetSelector = UnencryptedL2Log.fromBuffer(
<<<<<<< HEAD
          blocks[targetBlockIndex].body.txEffects[targetTxIndex].logs!.unencryptedLogs.functionLogs[
            targetFunctionLogIndex
          ].logs[targetLogIndex],
=======
          blocks[targetBlockIndex].body.txEffects[targetTxIndex].unencryptedLogs.functionLogs[targetFunctionLogIndex]
            .logs[targetLogIndex],
>>>>>>> c5eeb4c4
        ).selector;

        const response = await store.getUnencryptedLogs({ selector: targetSelector });

        expect(response.maxLogsHit).toBeFalsy();

        for (const extendedLog of response.logs) {
          expect(extendedLog.log.selector.equals(targetSelector)).toBeTruthy();
        }
      });

      it('"afterLog" filter param is respected', async () => {
        // Get a random log as reference
        const targetBlockIndex = Math.floor(Math.random() * numBlocks);
        const targetTxIndex = Math.floor(Math.random() * txsPerBlock);
        const targetLogIndex = Math.floor(Math.random() * numUnencryptedLogs);

        const afterLog = new LogId(targetBlockIndex + INITIAL_L2_BLOCK_NUM, targetTxIndex, targetLogIndex);

        const response = await store.getUnencryptedLogs({ afterLog });
        const logs = response.logs;

        expect(response.maxLogsHit).toBeFalsy();

        for (const log of logs) {
          const logId = log.id;
          expect(logId.blockNumber).toBeGreaterThanOrEqual(afterLog.blockNumber);
          if (logId.blockNumber === afterLog.blockNumber) {
            expect(logId.txIndex).toBeGreaterThanOrEqual(afterLog.txIndex);
            if (logId.txIndex === afterLog.txIndex) {
              expect(logId.logIndex).toBeGreaterThan(afterLog.logIndex);
            }
          }
        }
      });

      it('"txHash" filter param is ignored when "afterLog" is set', async () => {
        // Get random txHash
        const txHash = new TxHash(randomBytes(TxHash.SIZE));
        const afterLog = new LogId(1, 0, 0);

        const response = await store.getUnencryptedLogs({ txHash, afterLog });
        expect(response.logs.length).toBeGreaterThan(1);
      });

      it('intersecting works', async () => {
        let logs = (await store.getUnencryptedLogs({ fromBlock: -10, toBlock: -5 })).logs;
        expect(logs.length).toBe(0);

        // "fromBlock" gets correctly trimmed to range and "toBlock" is exclusive
        logs = (await store.getUnencryptedLogs({ fromBlock: -10, toBlock: 5 })).logs;
        let blockNumbers = new Set(logs.map(log => log.id.blockNumber));
        expect(blockNumbers).toEqual(new Set([1, 2, 3, 4]));

        // "toBlock" should be exclusive
        logs = (await store.getUnencryptedLogs({ fromBlock: 1, toBlock: 1 })).logs;
        expect(logs.length).toBe(0);

        logs = (await store.getUnencryptedLogs({ fromBlock: 10, toBlock: 5 })).logs;
        expect(logs.length).toBe(0);

        // both "fromBlock" and "toBlock" get correctly capped to range and logs from all blocks are returned
        logs = (await store.getUnencryptedLogs({ fromBlock: -100, toBlock: +100 })).logs;
        blockNumbers = new Set(logs.map(log => log.id.blockNumber));
        expect(blockNumbers.size).toBe(numBlocks);

        // intersecting with "afterLog" works
        logs = (await store.getUnencryptedLogs({ fromBlock: 2, toBlock: 5, afterLog: new LogId(4, 0, 0) })).logs;
        blockNumbers = new Set(logs.map(log => log.id.blockNumber));
        expect(blockNumbers).toEqual(new Set([4]));

        logs = (await store.getUnencryptedLogs({ toBlock: 5, afterLog: new LogId(5, 1, 0) })).logs;
        expect(logs.length).toBe(0);

        logs = (await store.getUnencryptedLogs({ fromBlock: 2, toBlock: 5, afterLog: new LogId(100, 0, 0) })).logs;
        expect(logs.length).toBe(0);
      });

      it('"txIndex" and "logIndex" are respected when "afterLog.blockNumber" is equal to "fromBlock"', async () => {
        // Get a random log as reference
        const targetBlockIndex = Math.floor(Math.random() * numBlocks);
        const targetTxIndex = Math.floor(Math.random() * txsPerBlock);
        const targetLogIndex = Math.floor(Math.random() * numUnencryptedLogs);

        const afterLog = new LogId(targetBlockIndex + INITIAL_L2_BLOCK_NUM, targetTxIndex, targetLogIndex);

        const response = await store.getUnencryptedLogs({ afterLog, fromBlock: afterLog.blockNumber });
        const logs = response.logs;

        expect(response.maxLogsHit).toBeFalsy();

        for (const log of logs) {
          const logId = log.id;
          expect(logId.blockNumber).toBeGreaterThanOrEqual(afterLog.blockNumber);
          if (logId.blockNumber === afterLog.blockNumber) {
            expect(logId.txIndex).toBeGreaterThanOrEqual(afterLog.txIndex);
            if (logId.txIndex === afterLog.txIndex) {
              expect(logId.logIndex).toBeGreaterThan(afterLog.logIndex);
            }
          }
        }
      });
    });
  });
}<|MERGE_RESOLUTION|>--- conflicted
+++ resolved
@@ -145,13 +145,7 @@
 
       it.each(blockTests)('retrieves previously stored logs', async (from, limit, getExpectedBlocks) => {
         const expectedLogs = getExpectedBlocks().map(block =>
-<<<<<<< HEAD
-          logType === LogType.ENCRYPTED
-            ? new L2BlockL2Logs(block.body.txEffects.flatMap(txEffect => txEffect.logs!.encryptedLogs))
-            : new L2BlockL2Logs(block.body.txEffects.flatMap(txEffect => txEffect.logs!.unencryptedLogs)),
-=======
           logType === LogType.ENCRYPTED ? block.body.encryptedLogs : block.body.unencryptedLogs,
->>>>>>> c5eeb4c4
         );
         const actualLogs = await store.getLogs(from, limit, logType);
         expect(actualLogs).toEqual(expectedLogs);
@@ -373,10 +367,6 @@
       });
 
       it('returns previously stored contract data', async () => {
-<<<<<<< HEAD
-        // Assuming the first (and only) contract data in the first TX
-=======
->>>>>>> c5eeb4c4
         await expect(store.getContractData(block.body.txEffects[0].contractData[0].contractAddress)).resolves.toEqual(
           block.body.txEffects[0].contractData[0],
         );
@@ -546,14 +536,8 @@
         const targetFunctionLogIndex = Math.floor(Math.random() * numPublicFunctionCalls);
         const targetLogIndex = Math.floor(Math.random() * numUnencryptedLogs);
         const targetContractAddress = UnencryptedL2Log.fromBuffer(
-<<<<<<< HEAD
-          blocks[targetBlockIndex].body.txEffects[targetTxIndex].logs!.unencryptedLogs.functionLogs[
-            targetFunctionLogIndex
-          ].logs[targetLogIndex],
-=======
           blocks[targetBlockIndex].body.txEffects[targetTxIndex].unencryptedLogs.functionLogs[targetFunctionLogIndex]
             .logs[targetLogIndex],
->>>>>>> c5eeb4c4
         ).contractAddress;
 
         const response = await store.getUnencryptedLogs({ contractAddress: targetContractAddress });
@@ -572,14 +556,8 @@
         const targetFunctionLogIndex = Math.floor(Math.random() * numPublicFunctionCalls);
         const targetLogIndex = Math.floor(Math.random() * numUnencryptedLogs);
         const targetSelector = UnencryptedL2Log.fromBuffer(
-<<<<<<< HEAD
-          blocks[targetBlockIndex].body.txEffects[targetTxIndex].logs!.unencryptedLogs.functionLogs[
-            targetFunctionLogIndex
-          ].logs[targetLogIndex],
-=======
           blocks[targetBlockIndex].body.txEffects[targetTxIndex].unencryptedLogs.functionLogs[targetFunctionLogIndex]
             .logs[targetLogIndex],
->>>>>>> c5eeb4c4
         ).selector;
 
         const response = await store.getUnencryptedLogs({ selector: targetSelector });
