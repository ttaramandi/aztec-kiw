--- conflicted
+++ resolved
@@ -351,12 +351,7 @@
 function makeRollupTx(l2Block: L2Block) {
   const header = toHex(l2Block.header.toBuffer());
   const archive = toHex(l2Block.archive.root.toBuffer());
-<<<<<<< HEAD
-  const txsHash = toHex(l2Block.body.getCalldataHash());
-  const body = toHex(l2Block.body.toBuffer());
-=======
   const body = toHex(l2Block.bodyToBuffer());
->>>>>>> e6d65a7f
   const proof = `0x`;
   const input = encodeFunctionData({
     abi: RollupAbi,
