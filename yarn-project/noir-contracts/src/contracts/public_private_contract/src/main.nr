mod balance_utils;
mod notes;
mod storage;

// A contract used to test insertion of a note from public domain into the private data tree. How this works is that
// a user provides a secret hash as an argument on the input of the public function, and the contract then inserts
// a note into the private data tree once the public call is processed. A note can later on be spent by providing
// the secret hash preimage on the input of a private function call.
//
// This flow will be typically used when performing a token swap:
// 1. A calls a private function which enqueues a public call to the DEX contract (with the secret hash on input).
// 2. The sequencer performs the public call to the DEX and the note gets inserted into the private data tree.
// 3. At this point a recipient can spend the note in a private function assuming he/she knows the secret.
contract PublicPrivate {
    use dep::std::hash::pedersen;
    use dep::aztec::abi;
    use dep::aztec::context::Context;
    use dep::aztec::abi::PrivateContextInputs;
    use dep::aztec::abi::PublicContextInputs;
    use dep::aztec::log::emit_encrypted_log;

    // Private state
    use dep::aztec::types::point::Point;

    // oracles
    use dep::aztec::oracle::create_commitment::create_commitment;
    use dep::aztec::oracle::create_l2_to_l1_message::create_l2_to_l1_message;
    use dep::aztec::oracle::create_nullifier::create_nullifier;
    use dep::aztec::oracle::get_commitment::get_commitment;

<<<<<<< HEAD
    use crate::balance_utils;
    use crate::notes::transparent_note::TransparentNote;
    use crate::notes::value_note::ValueNote;
    use crate::storage::Storage;
=======
    // A map from `owner.x` to a set of notes representing private user balance.
    global balances = Map { storage_slot: 1 };
>>>>>>> 3a7e937c

    fn constructor(
        inputs: PrivateContextInputs,
    ) -> distinct pub abi::PrivateCircuitPublicInputs {
<<<<<<< HEAD
        Context::new().finish(inputs)
    }

=======
        // Return private circuit public inputs. All private functions need to return this as it is part of the input of the private kernel.
        PrivateFunctionContext::new().finish(inputs)
    }

    // A public function which inserts a note to the private data tree.
>>>>>>> 3a7e937c
    open fn mintFromPublicToPrivate(
        _inputs: PublicContextInputs,
        amount: Field,
        secretHash: Field,
        _padding: [Field; abi::MAX_ARGS - 2]
    ) {
        // Create a commitment to the amount
        let note = TransparentNote::new(amount, secretHash);

        // Public oracle call to emit new commitment.
        create_commitment(note.get_commitment());
    }

    // Purely exists for testing
    open fn createL2ToL1MessagePublic(
        _inputs: PublicContextInputs,
        amount: Field,
        secretHash: Field,
        _padding: [Field; abi::MAX_ARGS - 3]
    ) {
        // Create a commitment to the amount
        let note = TransparentNote::new(amount, secretHash);
        
        // Public oracle call to emit new commitment.
        create_l2_to_l1_message(note.get_commitment());
    }

    // Purely exists for testing
    open fn createNullifierPublic(
        _inputs: PublicContextInputs,
        amount: Field,
        secretHash: Field,
        _padding: [Field; abi::MAX_ARGS - 3]
    ) -> Field {
    
        // Create a commitment to the amount
        let note = TransparentNote::new(amount, secretHash);
        
        // Public oracle call to emit new commitment.
        create_nullifier(note.get_commitment());
        0
    }

<<<<<<< HEAD
=======
    
    // Consumes the transparent note and creates a standard note.
>>>>>>> 3a7e937c
    fn mintFromPublicMessage(
        inputs: PrivateContextInputs,
        amount: Field,
        secret: Field,
        owner: Point,
    ) -> distinct pub abi::PrivateCircuitPublicInputs {
        let storage = Storage::init();
        let mut context = Context::new();
        context.args = context.args.push_array([amount, secret, owner.x, owner.y]);

        // Assert that the note exists within the tree
        let public_note = TransparentNote::new_from_secret(amount, secret);
        context = public_note.consume_in_secret(context, inputs.roots.private_data_tree_root, secret);

        // Mint the tokens
        let owner_balance = storage.balances.at(owner.x);
        let note = ValueNote::new(amount, owner);

        // Insert note and emit encrypted preimage
        context = owner_balance.insert(context, note);
        let preimage = note.serialise();
        context = emit_encrypted_log(context, inputs.call_context.storage_contract_address, owner_balance.storage_slot, note.owner, preimage);

        // Return private circuit public inputs. All private functions need to return this as it is part of the input of the private kernel.
        context.finish(inputs)
    }

    /// ABI getBalance type "unconstrained"
    fn getBalance(
        owner: Point,
        _padding: [Field; abi::MAX_ARGS - 2]
    ) -> pub Field {
        let storage = Storage::init();
        let owner_balance = storage.balances.at(owner.x);
        balance_utils::get_balance(owner_balance.storage_slot, 0)
    }
}<|MERGE_RESOLUTION|>--- conflicted
+++ resolved
@@ -28,30 +28,19 @@
     use dep::aztec::oracle::create_nullifier::create_nullifier;
     use dep::aztec::oracle::get_commitment::get_commitment;
 
-<<<<<<< HEAD
     use crate::balance_utils;
     use crate::notes::transparent_note::TransparentNote;
     use crate::notes::value_note::ValueNote;
     use crate::storage::Storage;
-=======
-    // A map from `owner.x` to a set of notes representing private user balance.
-    global balances = Map { storage_slot: 1 };
->>>>>>> 3a7e937c
 
     fn constructor(
         inputs: PrivateContextInputs,
     ) -> distinct pub abi::PrivateCircuitPublicInputs {
-<<<<<<< HEAD
+        // Return private circuit public inputs. All private functions need to return this as it is part of the input of the private kernel.
         Context::new().finish(inputs)
     }
 
-=======
-        // Return private circuit public inputs. All private functions need to return this as it is part of the input of the private kernel.
-        PrivateFunctionContext::new().finish(inputs)
-    }
-
     // A public function which inserts a note to the private data tree.
->>>>>>> 3a7e937c
     open fn mintFromPublicToPrivate(
         _inputs: PublicContextInputs,
         amount: Field,
@@ -94,12 +83,8 @@
         create_nullifier(note.get_commitment());
         0
     }
-
-<<<<<<< HEAD
-=======
     
     // Consumes the transparent note and creates a standard note.
->>>>>>> 3a7e937c
     fn mintFromPublicMessage(
         inputs: PrivateContextInputs,
         amount: Field,
