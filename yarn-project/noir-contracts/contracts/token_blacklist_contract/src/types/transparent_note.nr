--- conflicted
+++ resolved
@@ -55,15 +55,11 @@
         ],0)
     }
 
-<<<<<<< HEAD
-    fn compute_nullifier(self) -> Field {
-=======
-    pub fn compute_nullifier(self, _context: &mut PrivateContext) -> Field {
+    fn compute_nullifier(self, _context: &mut PrivateContext) -> Field {
         self.compute_nullifier_without_context()
     }
 
-    pub fn compute_nullifier_without_context(self) -> Field {
->>>>>>> 7c076653
+    fn compute_nullifier_without_context(self) -> Field {
         // TODO(#1386): should use `compute_note_hash_for_read_or_nullify` once public functions inject nonce!
         let siloed_note_hash = compute_siloed_note_hash(self);
         // TODO(#1205) Should use a non-zero generator index.
@@ -87,7 +83,6 @@
 
     // CONSTRUCTORS
 
-<<<<<<< HEAD
     pub fn new(amount: Field, secret_hash: Field) -> Self {
         TransparentNote {
             amount: amount,
@@ -96,15 +91,6 @@
             header: NoteHeader::empty(),
         }
     }
-=======
-fn compute_nullifier(note: TransparentNote, context: &mut PrivateContext) -> Field {
-    note.compute_nullifier(context)
-}
-
-fn compute_nullifier_without_context(note: TransparentNote) -> Field {
-    note.compute_nullifier_without_context()
-}
->>>>>>> 7c076653
 
     // new oracle call primitive
     // get me the secret corresponding to this hash
@@ -124,18 +110,4 @@
         assert(self.secret_hash == hash);
     }
 }
-<<<<<<< HEAD
-=======
-
-global TransparentNoteMethods = NoteInterface {
-    deserialize,
-    serialize,
-    compute_note_hash,
-    compute_nullifier,
-    compute_nullifier_without_context,
-    get_header,
-    set_header,
-    broadcast,
-};
->>>>>>> 7c076653
 // docs:end:token_types_all