use dep::aztec::{
    note::{
        note_header::NoteHeader,
        note_interface::NoteInterface,
        utils::compute_unique_siloed_note_hash,
    },
    hash::pedersen_hash,
    oracle::{
        nullifier_key::get_nullifier_secret_key,
        get_public_key::get_public_key,
    },
    log::emit_encrypted_log,
    context::PrivateContext,
    protocol_types::{
        address::AztecAddress,
        traits::{Serialize, Deserialize},
    }
};

global PUBLIC_KEY_NOTE_LEN: Field = 3;

// Stores a public key composed of two fields
// TODO: Do we need to include a nonce, in case we want to read/nullify/recreate with the same pubkey value?
struct PublicKeyNote {
    x: Field,
    y: Field,
    owner: AztecAddress, // We store the owner address only to get the secret key to compute the nullifier and to broadcast
    header: NoteHeader,
}

impl Serialize<PUBLIC_KEY_NOTE_LEN> for PublicKeyNote {
    fn serialize(self) -> [Field; PUBLIC_KEY_NOTE_LEN] {
        [self.x, self.y, self.owner.to_field()]
    }
}

impl Deserialize<PUBLIC_KEY_NOTE_LEN> for PublicKeyNote {
    fn deserialize(serialized_note: [Field; PUBLIC_KEY_NOTE_LEN]) -> PublicKeyNote {
        PublicKeyNote {
            x: serialized_note[0],
            y: serialized_note[1],
            owner: AztecAddress::from_field(serialized_note[2]),
            header: NoteHeader::empty()
        }
    }

    // TODO: Remove this once https://github.com/noir-lang/noir/issues/4088 is fixed
    fn _deserialized_length_hint() -> [Field; PUBLIC_KEY_NOTE_LEN] {
        [0; PUBLIC_KEY_NOTE_LEN]
    }
}

<<<<<<< HEAD
impl NoteInterface for PublicKeyNote {
  fn compute_nullifier(self) -> Field {
        let unique_siloed_note_hash = compute_unique_siloed_note_hash(self);
        let secret = get_secret_key(self.owner);
=======
    pub fn compute_nullifier(self, context: &mut PrivateContext) -> Field {
        let unique_siloed_note_hash = compute_unique_siloed_note_hash(PublicKeyNoteMethods, self);
        let secret = context.request_nullifier_secret_key(self.owner);
        // TODO(#1205) Should use a non-zero generator index.
        pedersen_hash([
            unique_siloed_note_hash,
            secret.low,
            secret.high,
        ],0)
    }

    pub fn compute_nullifier_without_context(self) -> Field {
        let unique_siloed_note_hash = compute_unique_siloed_note_hash(PublicKeyNoteMethods, self);
        let secret = get_nullifier_secret_key(self.owner);
>>>>>>> 7c076653
        // TODO(#1205) Should use a non-zero generator index.
        pedersen_hash([
            unique_siloed_note_hash,
            secret.low,
            secret.high,
        ],0)
    }

    fn compute_note_hash(note: PublicKeyNote) -> Field {
        // TODO(#1205) Should use a non-zero generator index.
        pedersen_hash(note.serialize(), 0)
    }

    fn set_header(&mut self, header: NoteHeader) {
        self.header = header;
    }

    fn get_header(self) -> NoteHeader {
        self.header
    }

    // Broadcasts the note as an encrypted log on L1.
    fn broadcast(self, context: &mut PrivateContext, slot: Field) {
        let encryption_pub_key = get_public_key(self.owner);
        emit_encrypted_log(
            context,
            (*context).this_address(),
            slot,
            encryption_pub_key,
            self.serialize(),
        );
    }
}

impl PublicKeyNote {
    pub fn new(x: Field, y: Field, owner: AztecAddress) -> Self {
        PublicKeyNote {
            x,
            y,
            owner,
            header: NoteHeader::empty(),
        }
    }
<<<<<<< HEAD
}
=======
}

fn serialize(note: PublicKeyNote) -> [Field; PUBLIC_KEY_NOTE_LEN] {
    note.serialize()
}

fn compute_note_hash(note: PublicKeyNote) -> Field {
    // TODO(#1205) Should use a non-zero generator index.
    pedersen_hash(note.serialize(), 0)
}

fn compute_nullifier(note: PublicKeyNote, context: &mut PrivateContext) -> Field {
    note.compute_nullifier(context)
}

fn compute_nullifier_without_context(note: PublicKeyNote) -> Field {
    note.compute_nullifier_without_context()
}

fn get_header(note: PublicKeyNote) -> NoteHeader {
    note.header
}

fn set_header(note: &mut PublicKeyNote, header: NoteHeader) {
    note.set_header(header);
}

// Broadcasts the note as an encrypted log on L1.
fn broadcast(context: &mut PrivateContext, slot: Field, note: PublicKeyNote) {
    note.broadcast(context, slot);
}

global PublicKeyNoteMethods = NoteInterface {
    deserialize,
    serialize,
    compute_note_hash,
    compute_nullifier,
    compute_nullifier_without_context,
    get_header,
    set_header,
    broadcast,
};
>>>>>>> 7c076653
<|MERGE_RESOLUTION|>--- conflicted
+++ resolved
@@ -50,14 +50,10 @@
     }
 }
 
-<<<<<<< HEAD
 impl NoteInterface for PublicKeyNote {
-  fn compute_nullifier(self) -> Field {
+
+    fn compute_nullifier(self, context: &mut PrivateContext) -> Field {
         let unique_siloed_note_hash = compute_unique_siloed_note_hash(self);
-        let secret = get_secret_key(self.owner);
-=======
-    pub fn compute_nullifier(self, context: &mut PrivateContext) -> Field {
-        let unique_siloed_note_hash = compute_unique_siloed_note_hash(PublicKeyNoteMethods, self);
         let secret = context.request_nullifier_secret_key(self.owner);
         // TODO(#1205) Should use a non-zero generator index.
         pedersen_hash([
@@ -67,10 +63,9 @@
         ],0)
     }
 
-    pub fn compute_nullifier_without_context(self) -> Field {
-        let unique_siloed_note_hash = compute_unique_siloed_note_hash(PublicKeyNoteMethods, self);
+    fn compute_nullifier_without_context(self) -> Field {
+        let unique_siloed_note_hash = compute_unique_siloed_note_hash(self);
         let secret = get_nullifier_secret_key(self.owner);
->>>>>>> 7c076653
         // TODO(#1205) Should use a non-zero generator index.
         pedersen_hash([
             unique_siloed_note_hash,
@@ -114,49 +109,4 @@
             header: NoteHeader::empty(),
         }
     }
-<<<<<<< HEAD
-}
-=======
-}
-
-fn serialize(note: PublicKeyNote) -> [Field; PUBLIC_KEY_NOTE_LEN] {
-    note.serialize()
-}
-
-fn compute_note_hash(note: PublicKeyNote) -> Field {
-    // TODO(#1205) Should use a non-zero generator index.
-    pedersen_hash(note.serialize(), 0)
-}
-
-fn compute_nullifier(note: PublicKeyNote, context: &mut PrivateContext) -> Field {
-    note.compute_nullifier(context)
-}
-
-fn compute_nullifier_without_context(note: PublicKeyNote) -> Field {
-    note.compute_nullifier_without_context()
-}
-
-fn get_header(note: PublicKeyNote) -> NoteHeader {
-    note.header
-}
-
-fn set_header(note: &mut PublicKeyNote, header: NoteHeader) {
-    note.set_header(header);
-}
-
-// Broadcasts the note as an encrypted log on L1.
-fn broadcast(context: &mut PrivateContext, slot: Field, note: PublicKeyNote) {
-    note.broadcast(context, slot);
-}
-
-global PublicKeyNoteMethods = NoteInterface {
-    deserialize,
-    serialize,
-    compute_note_hash,
-    compute_nullifier,
-    compute_nullifier_without_context,
-    get_header,
-    set_header,
-    broadcast,
-};
->>>>>>> 7c076653
+}