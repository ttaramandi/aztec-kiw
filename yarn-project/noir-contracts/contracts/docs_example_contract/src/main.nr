--- conflicted
+++ resolved
@@ -5,11 +5,6 @@
 contract DocsExample {
     use dep::aztec::protocol_types::{
         address::AztecAddress,
-<<<<<<< HEAD
-        abis::function_selector::FunctionSelector,
-        type_serialization::BOOL_SERIALIZED_LEN
-=======
->>>>>>> 7c076653
     };
     use dep::aztec::{
         context::{PrivateContext, Context},
@@ -18,41 +13,18 @@
             singleton::Singleton,
         },
     };
-<<<<<<< HEAD
-    use crate::account_contract_interface::AccountContractInterface;
     use crate::actions;
     use crate::options::create_account_card_getter_options;
     use crate::types::{
-        card_note::{CardNote, CARD_NOTE_LEN},
-        profile_note::{ProfileNote, PROFILE_NOTE_LEN},
-        queen::{Queen, QUEEN_SERIALIZED_LEN},
-        rules_note::{RulesNote, RULES_NOTE_LEN},
-=======
-    use crate::actions;
-    use crate::options::create_account_card_getter_options;
-    use crate::types::{
-        card_note::{CardNote, CardNoteMethods, CARD_NOTE_LEN},
->>>>>>> 7c076653
+        card_note::CardNote,
     };
 
     struct Storage {
-<<<<<<< HEAD
-        locked: PublicState<bool>,
-        queen: PublicState<Queen>,
-        game_rules: ImmutableSingleton<RulesNote>,
-=======
->>>>>>> 7c076653
         // docs:start:storage-singleton-declaration
         legendary_card: Singleton<CardNote>,
         // docs:end:storage-singleton-declaration
-<<<<<<< HEAD
-        cards: Set<CardNote>,
         // docs:start:storage-map-singleton-declaration
-        profiles: Map<AztecAddress, Singleton<ProfileNote>>,
-=======
-        // docs:start:storage-map-singleton-declaration
-        profiles: Map<AztecAddress, Singleton<CardNote, CARD_NOTE_LEN>>,
->>>>>>> 7c076653
+        profiles: Map<AztecAddress, Singleton<CardNote>>,
         // docs:end:storage-map-singleton-declaration
     }
 
@@ -60,37 +32,15 @@
     impl Storage {
         fn init(context: Context) -> Self {
             Storage {
-<<<<<<< HEAD
-                // highlight-next-line:state_vars-PublicState
-                locked: PublicState::new(context, 1),
-                // highlight-next-line:state_vars-PublicStateCustomStruct
-                queen: PublicState::new(
-                    context,
-                    2,
-                ),
-                // highlight-next-line:state_vars-ImmutableSingleton
-                game_rules: ImmutableSingleton::new(context, 3),
-                // highlight-next-line:state_vars-Singleton
                 // docs:start:start_vars_singleton
-                legendary_card: Singleton::new(context, 4),
+                legendary_card: Singleton::new(context, 1),
                 // docs:end:start_vars_singleton
-                // highlight-next-line:state_vars-Set
-                cards: Set::new(context, 5),
-=======
-                // docs:start:start_vars_singleton
-                legendary_card: Singleton::new(context, 1, CardNoteMethods),
-                // docs:end:start_vars_singleton
->>>>>>> 7c076653
                 // highlight-next-line:state_vars-MapSingleton
                 profiles: Map::new(
                     context,
                     2,
                     |context, slot| {
-<<<<<<< HEAD
                         Singleton::new(context, slot)
-=======
-                        Singleton::new(context, slot, CardNoteMethods)
->>>>>>> 7c076653
                     },
                 ),
             }
