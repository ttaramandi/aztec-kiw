use dep::aztec::protocol_types::{
    address::AztecAddress,
    traits::{Serialize, Deserialize}
};

// Shows how to create a custom struct in Public
struct Leader {
    account: AztecAddress,
    points: u8,
}

global LEADER_SERIALIZED_LEN: Field = 2;

impl Deserialize<LEADER_SERIALIZED_LEN> for Leader {
    fn deserialize(fields: [Field; LEADER_SERIALIZED_LEN]) -> Self {
        Leader { account: AztecAddress::from_field(fields[0]), points: fields[1] as u8 }
    }
<<<<<<< HEAD

    fn _deserialized_length_hint() -> [Field; LEADER_SERIALIZED_LEN] {
        [0; LEADER_SERIALIZED_LEN]
    }
}

impl Serialize<LEADER_SERIALIZED_LEN> for Leader {
    fn serialize(self) -> [Field; LEADER_SERIALIZED_LEN] {
        [self.account.to_field(), self.points as Field]
    }
}
=======
}

impl Serialize<LEADER_SERIALIZED_LEN> for Leader {
    fn serialize(self) -> [Field; LEADER_SERIALIZED_LEN] {
        [self.account.to_field(), self.points as Field]
    }
}
>>>>>>> 0927091b
<|MERGE_RESOLUTION|>--- conflicted
+++ resolved
@@ -15,11 +15,6 @@
     fn deserialize(fields: [Field; LEADER_SERIALIZED_LEN]) -> Self {
         Leader { account: AztecAddress::from_field(fields[0]), points: fields[1] as u8 }
     }
-<<<<<<< HEAD
-
-    fn _deserialized_length_hint() -> [Field; LEADER_SERIALIZED_LEN] {
-        [0; LEADER_SERIALIZED_LEN]
-    }
 }
 
 impl Serialize<LEADER_SERIALIZED_LEN> for Leader {
@@ -27,12 +22,3 @@
         [self.account.to_field(), self.points as Field]
     }
 }
-=======
-}
-
-impl Serialize<LEADER_SERIALIZED_LEN> for Leader {
-    fn serialize(self) -> [Field; LEADER_SERIALIZED_LEN] {
-        [self.account.to_field(), self.points as Field]
-    }
-}
->>>>>>> 0927091b
