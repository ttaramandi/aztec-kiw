// A demonstration of inclusion and non-inclusion proofs.
contract InclusionProofs {
    use dep::aztec::protocol_types::{
        abis::function_selector::FunctionSelector,
        address::{
            AztecAddress,
            EthAddress,
        },
        grumpkin_point::GrumpkinPoint,
    };
    use dep::aztec::{
        state_vars::{
            map::Map,
            set::Set,
            public_state::PublicState,
        },
        context::Context,
        note::{
            note_getter_options::NoteGetterOptions,
            note_header::NoteHeader,
            utils as note_utils,
        },
        
        history::{
            contract_inclusion::{
                prove_contract_inclusion,
            },
            note_inclusion::{
                prove_note_commitment_inclusion,
                prove_note_inclusion,
            },
            note_validity::{
                prove_note_validity,
            },
            nullifier_inclusion::{
                prove_nullifier_inclusion,
            },
            nullifier_non_inclusion::{
                prove_nullifier_non_inclusion,
                prove_note_not_nullified,
            },
            public_value_inclusion::{
                prove_public_value_inclusion,
            },
        },
    };
    use dep::value_note::value_note::{ValueNote, VALUE_NOTE_LEN};

    struct Storage {
        private_values: Map<AztecAddress, Set<ValueNote>>,
        public_value: PublicState<Field>,
    }

    impl Storage {
        fn init(context: Context) -> Self {
            Storage {
                private_values: Map::new(
                    context,
                    1, // Storage slot
                    |context, slot| {
                        Set::new(context, slot)
                    },
                ),
                public_value: PublicState::new(
                    context,
                    2, // Storage slot
                ),
            }
        }
    }

    #[aztec(private)]
    fn constructor(public_value: Field) {
        let selector = FunctionSelector::from_signature("_initialize(Field)");
        context.call_public_function(context.this_address(), selector, [public_value]);
    }

    #[aztec(public)]
    internal fn _initialize(value: Field) {
        storage.public_value.write(value);
    }

    // Creates a value note owned by `owner`.
    #[aztec(private)]
    fn create_note(owner: AztecAddress, value: Field) {
        let owner_private_values = storage.private_values.at(owner);
        let mut note = ValueNote::new(value, owner);
        owner_private_values.insert(&mut note, true);
    }

    // Proves that the owner owned a ValueNote at block `block_number`.
    #[aztec(private)]
    fn test_note_inclusion_proof(
        owner: AztecAddress,
        block_number: u32, // The block at which we'll prove that the note exists
        // Value bellow is only used when the note is not found --> used to test the note inclusion failure case (it
        // allows me to pass in random value of note nullifier - I cannot add and fetch a random note from PXE because
        // PXE performs note commitment inclusion check when you add a new note).
        spare_commitment: Field
    ) {
        // 1) Get the note from PXE.
        let private_values = storage.private_values.at(owner);
        let options = NoteGetterOptions::new().select(1, owner.to_field()).set_limit(1);
        let notes = private_values.get_notes(options);
        let maybe_note = notes[0];

        // 2) Prove the note inclusion
        if maybe_note.is_some() {
            prove_note_inclusion(maybe_note.unwrap_unchecked(), block_number, context);
        } else {
            // Note was not found so we will prove inclusion of the spare commitment
            prove_note_commitment_inclusion(spare_commitment, block_number, context);
        };
    }

    // Proves that the note was not yet nullified at block `block_number`.
    #[aztec(private)]
    fn test_nullifier_non_inclusion_proof(
        owner: AztecAddress,
        block_number: u32, // The block at which we'll prove that the nullifier does not exists
        // Value bellow is only used when the note is not found --> used to test the nullifier non-inclusion failure
        // case (it allows me to pass in random value of note nullifier - I cannot add and fetch a random note from PXE
        // because PXE performs note commitment inclusion check when you add a new note).
        spare_nullifier: Field
    ) {
        // 2) Get the note from PXE
        let private_values = storage.private_values.at(owner);
        let options = NoteGetterOptions::new().select(1, owner.to_field()).set_limit(1);
        let notes = private_values.get_notes(options);
        let maybe_note = notes[0];

        // 3) Compute the nullifier from the note
        if maybe_note.is_some() {
<<<<<<< HEAD
            prove_note_not_nullified(maybe_note.unwrap_unchecked(), block_number, context);
=======
            prove_note_not_nullified(
                ValueNoteMethods,
                maybe_note.unwrap_unchecked(),
                block_number,
                &mut context
            );
>>>>>>> 7c076653
        } else {
            // Note was not found so we will use the spare nullifier
            prove_nullifier_non_inclusion(spare_nullifier, block_number, context);
        };
    }

    #[aztec(private)]
    fn test_note_validity_proof(
        owner: AztecAddress,
        block_number: u32 // The block at which we'll prove that the note exists and is not nullified
    ) {
        // 1) Get the note from PXE.
        let private_values = storage.private_values.at(owner);
        let options = NoteGetterOptions::new().select(1, owner.to_field()).set_limit(1);
        let notes = private_values.get_notes(options);
        let note = notes[0].unwrap();

        // 2) Prove the note validity
<<<<<<< HEAD
        prove_note_validity(note, block_number, context);
=======
        prove_note_validity(ValueNoteMethods, note, block_number, &mut context);
>>>>>>> 7c076653
    }

    #[aztec(private)]
    fn nullify_note(owner: AztecAddress) {
        let private_values = storage.private_values.at(owner);
        let options = NoteGetterOptions::new().select(1, owner.to_field()).set_limit(1);
        let notes = private_values.get_notes(options);
        let note = notes[0].unwrap();

        private_values.remove(note);
    }

    // Proves nullifier existed at block `block_number`.
    // Note: I am not getting a nullifier of the note that was created in this contract in this function because it is
    //       currently not possible to obtain a nullified note from PXE.
    #[aztec(private)]
    fn test_nullifier_inclusion_proof(
        nullifier: Field,
        block_number: u32 // The block at which we'll prove that the nullifier not exists in the tree
    ) {
        prove_nullifier_inclusion(nullifier, block_number, context);
    }

    #[aztec(private)]
    fn test_public_value_inclusion_proof(
        public_value: Field,
        block_number: u32 // The block at which we'll prove that the public value exists
    ) {
        prove_public_value_inclusion(
            public_value,
            storage.public_value.storage_slot,
            block_number,
            context
        );
    }

    // Proves that a contract exists at block `block_number`.
    // Note: This can be used to approximate a factory pattern --> a factory contract could perform this proof and that
    //       way verify that a contract at a given address is what it expects. Then it could store it in an internal
    //       map of contracts (like what Uniswap Factory does with pool contracts - it stores them in a mapping).
    //       By passing in the construct hash the factory can also verify that the contract was constructed with the
    //       correct constructor arguments. Typically the factory would store the expected construct hash and assert
    //       that it is what it expects. The constructor param check is the reason of why we pass in the preimage of
    //       contract's aztec address instead of just the address.
    #[aztec(private)]
    fn test_contract_inclusion_proof(
        deployer_public_key: GrumpkinPoint,
        contract_address_salt: Field,
        function_tree_root: Field,
        constructor_hash: Field,
        portal_contract_address: EthAddress,
        block_number: u32 // The block at which we'll prove that the public value exists
    ) {
        let proven_contract_address = prove_contract_inclusion(
            deployer_public_key,
            contract_address_salt,
            function_tree_root,
            constructor_hash,
            portal_contract_address,
            block_number,
            context
        );
        // Here typically the factory would add the contract address to its internal map of deployed contracts.
    }

    // Computes note hash and nullifier.
    // Note 1: Needs to be defined by every contract producing logs.
    // Note 2: Having it in all the contracts gives us the ability to compute the note hash and nullifier differently for different kind of notes.
    unconstrained fn compute_note_hash_and_nullifier(
        contract_address: AztecAddress,
        nonce: Field,
        storage_slot: Field,
        serialized_note: [Field; VALUE_NOTE_LEN]
    ) -> pub [Field; 4] {
        let note_header = NoteHeader::new(contract_address, nonce, storage_slot);
        note_utils::compute_note_hash_and_nullifier(ValueNote::deserialize, note_header, serialized_note)
    }
}<|MERGE_RESOLUTION|>--- conflicted
+++ resolved
@@ -131,16 +131,7 @@
 
         // 3) Compute the nullifier from the note
         if maybe_note.is_some() {
-<<<<<<< HEAD
-            prove_note_not_nullified(maybe_note.unwrap_unchecked(), block_number, context);
-=======
-            prove_note_not_nullified(
-                ValueNoteMethods,
-                maybe_note.unwrap_unchecked(),
-                block_number,
-                &mut context
-            );
->>>>>>> 7c076653
+            prove_note_not_nullified(maybe_note.unwrap_unchecked(), block_number, &mut context);
         } else {
             // Note was not found so we will use the spare nullifier
             prove_nullifier_non_inclusion(spare_nullifier, block_number, context);
@@ -159,11 +150,7 @@
         let note = notes[0].unwrap();
 
         // 2) Prove the note validity
-<<<<<<< HEAD
-        prove_note_validity(note, block_number, context);
-=======
-        prove_note_validity(ValueNoteMethods, note, block_number, &mut context);
->>>>>>> 7c076653
+        prove_note_validity(note, block_number, &mut context);
     }
 
     #[aztec(private)]
