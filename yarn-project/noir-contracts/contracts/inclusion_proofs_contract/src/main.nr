// A demonstration of inclusion and non-inclusion proofs.
contract InclusionProofs {
    use dep::aztec::protocol_types::{
        abis::function_selector::FunctionSelector,
        address::{
            AztecAddress,
            EthAddress,
        },
        grumpkin_point::GrumpkinPoint,
    };
    use dep::aztec::{
        state_vars::{
            map::Map,
            set::Set,
            public_state::PublicState,
        },
        context::Context,
        note::{
            note_getter_options::NoteGetterOptions,
            note_header::NoteHeader,
            utils as note_utils,
        },
       // docs:start:imports
        history::{
            contract_inclusion::{
                prove_contract_inclusion,
            },  
            note_inclusion::{
                prove_note_commitment_inclusion,
                prove_note_inclusion,
            },
            note_validity::{
                prove_note_validity,
            },
            nullifier_inclusion::{
                prove_nullifier_inclusion,
            },
            nullifier_non_inclusion::{
                prove_nullifier_non_inclusion,
                prove_note_not_nullified,
            },
            public_value_inclusion::{
                prove_public_value_inclusion,
            },
        },
         // docs:end:imports
    };
    // docs:start:value_note_imports
    use dep::value_note::value_note::{ValueNote, VALUE_NOTE_LEN};
    // docs:end:value_note_imports
    struct Storage {
        private_values: Map<AztecAddress, Set<ValueNote>>,
        public_value: PublicState<Field>,
<<<<<<< HEAD
=======
    }

    impl Storage {
        fn init(context: Context) -> Self {
            Storage {
                private_values: Map::new(
                    context,
                    1, // Storage slot
                    |context, slot| {
                        Set::new(context, slot)
                    },
                ),
                public_value: PublicState::new(
                    context,
                    2, // Storage slot
                ),
            }
        }
>>>>>>> b58e2cc8
    }

    #[aztec(private)]
    fn constructor(public_value: Field) {
        let selector = FunctionSelector::from_signature("_initialize(Field)");
        context.call_public_function(context.this_address(), selector, [public_value]);
    }

    #[aztec(public)]
    internal fn _initialize(value: Field) {
        storage.public_value.write(value);
    }

    // docs:start:create_note
    // Creates a value note owned by `owner`.
    #[aztec(private)]
    fn create_note(owner: AztecAddress, value: Field) {
        let owner_private_values = storage.private_values.at(owner);
        let mut note = ValueNote::new(value, owner);
        owner_private_values.insert(&mut note, true);
    }
    // docs:end:create_note

    // Proves that the owner owned a ValueNote at block `block_number`.
    #[aztec(private)]
    fn test_note_inclusion_proof(
        owner: AztecAddress,
        block_number: u32, // The block at which we'll prove that the note exists
        // Value bellow is only used when the note is not found --> used to test the note inclusion failure case (it
        // allows me to pass in random value of note nullifier - I cannot add and fetch a random note from PXE because
        // PXE performs note commitment inclusion check when you add a new note).
        spare_commitment: Field
    ) {
        // docs:start:get_note_from_pxe
        // 1) Get the note from PXE.
        let private_values = storage.private_values.at(owner);
        let options = NoteGetterOptions::new().select(1, owner.to_field(), Option::none()).set_limit(1);
        let notes = private_values.get_notes(options);
        let maybe_note = notes[0];
        // docs:end:get_note_from_pxe

        // 2) Prove the note inclusion
        if maybe_note.is_some() {
            // docs:start:prove_note_inclusion
            prove_note_inclusion(maybe_note.unwrap_unchecked(), block_number, context);
            // docs:end:prove_note_inclusion
        } else {
            // Note was not found so we will prove inclusion of the spare commitment
            prove_note_commitment_inclusion(spare_commitment, block_number, context);
        };
    }

    // Proves that the note was not yet nullified at block `block_number`.
    #[aztec(private)]
    fn test_nullifier_non_inclusion_proof(
        owner: AztecAddress,
        block_number: u32, // The block at which we'll prove that the nullifier does not exists
        // Value bellow is only used when the note is not found --> used to test the nullifier non-inclusion failure
        // case (it allows me to pass in random value of note nullifier - I cannot add and fetch a random note from PXE
        // because PXE performs note commitment inclusion check when you add a new note).
        spare_nullifier: Field
    ) {
        // 2) Get the note from PXE
        let private_values = storage.private_values.at(owner);
        let options = NoteGetterOptions::new().select(1, owner.to_field(), Option::none()).set_limit(1);
        let notes = private_values.get_notes(options);
        let maybe_note = notes[0];

        // 3) Compute the nullifier from the note
        if maybe_note.is_some() {
            // docs:start:prove_note_not_nullified
            prove_note_not_nullified(maybe_note.unwrap_unchecked(), block_number, &mut context);
            // docs:end:prove_note_not_nullified
        } else {
            // Note was not found so we will use the spare nullifier
            // docs:start:prove_nullifier_non_inclusion
            prove_nullifier_non_inclusion(spare_nullifier, block_number, context);
            // docs:end:prove_nullifier_non_inclusion
        };
    }

    #[aztec(private)]
    fn test_note_validity_proof(
        owner: AztecAddress,
        block_number: u32 // The block at which we'll prove that the note exists and is not nullified
    ) {
        // 1) Get the note from PXE.
        let private_values = storage.private_values.at(owner);
        let options = NoteGetterOptions::new().select(1, owner.to_field(), Option::none()).set_limit(1);
        let notes = private_values.get_notes(options);
        let note = notes[0].unwrap();

        // 2) Prove the note validity
        // docs:start:prove_note_validity
        prove_note_validity(note, block_number, &mut context);
        // docs:end:prove_note_validity
    }

    // docs:start:nullify_note
    #[aztec(private)]
    fn nullify_note(owner: AztecAddress) {
        let private_values = storage.private_values.at(owner);
        let options = NoteGetterOptions::new().select(1, owner.to_field(), Option::none()).set_limit(1);
        let notes = private_values.get_notes(options);
        let note = notes[0].unwrap();

        private_values.remove(note);
    }
    // docs:end:nullify_note

    // Proves nullifier existed at block `block_number`.
    // Note: I am not getting a nullifier of the note that was created in this contract in this function because it is
    //       currently not possible to obtain a nullified note from PXE.
    #[aztec(private)]
    fn test_nullifier_inclusion_proof(
        nullifier: Field,
        block_number: u32 // The block at which we'll prove that the nullifier not exists in the tree
    ) {
        // docs:start:prove_nullifier_inclusion
        prove_nullifier_inclusion(nullifier, block_number, context);
        // docs:end:prove_nullifier_inclusion
    }

    #[aztec(private)]
    fn test_public_value_inclusion_proof(
        public_value: Field,
        block_number: u32 // The block at which we'll prove that the public value exists
    ) {
        prove_public_value_inclusion(
            public_value,
            storage.public_value.storage_slot,
            block_number,
            context
        );
    }

    // Proves that a contract exists at block `block_number`.
    // Note: This can be used to approximate a factory pattern --> a factory contract could perform this proof and that
    //       way verify that a contract at a given address is what it expects. Then it could store it in an internal
    //       map of contracts (like what Uniswap Factory does with pool contracts - it stores them in a mapping).
    //       By passing in the construct hash the factory can also verify that the contract was constructed with the
    //       correct constructor arguments. Typically the factory would store the expected construct hash and assert
    //       that it is what it expects. The constructor param check is the reason of why we pass in the preimage of
    //       contract's aztec address instead of just the address.
    #[aztec(private)]
    fn test_contract_inclusion_proof(
        deployer_public_key: GrumpkinPoint,
        contract_address_salt: Field,
        function_tree_root: Field,
        constructor_hash: Field,
        portal_contract_address: EthAddress,
        block_number: u32 // The block at which we'll prove that the public value exists
    ) {
        let proven_contract_address = prove_contract_inclusion(
            deployer_public_key,
            contract_address_salt,
            function_tree_root,
            constructor_hash,
            portal_contract_address,
            block_number,
            context
        );
        // Here typically the factory would add the contract address to its internal map of deployed contracts.
    }

    #[aztec(private)]
    fn empty() {}

    // Computes note hash and nullifier.
    // Note 1: Needs to be defined by every contract producing logs.
    // Note 2: Having it in all the contracts gives us the ability to compute the note hash and nullifier differently for different kind of notes.
    unconstrained fn compute_note_hash_and_nullifier(
        contract_address: AztecAddress,
        nonce: Field,
        storage_slot: Field,
        serialized_note: [Field; VALUE_NOTE_LEN]
    ) -> pub [Field; 4] {
        let note_header = NoteHeader::new(contract_address, nonce, storage_slot);
        note_utils::compute_note_hash_and_nullifier(ValueNote::deserialize, note_header, serialized_note)
    }
}<|MERGE_RESOLUTION|>--- conflicted
+++ resolved
@@ -51,27 +51,6 @@
     struct Storage {
         private_values: Map<AztecAddress, Set<ValueNote>>,
         public_value: PublicState<Field>,
-<<<<<<< HEAD
-=======
-    }
-
-    impl Storage {
-        fn init(context: Context) -> Self {
-            Storage {
-                private_values: Map::new(
-                    context,
-                    1, // Storage slot
-                    |context, slot| {
-                        Set::new(context, slot)
-                    },
-                ),
-                public_value: PublicState::new(
-                    context,
-                    2, // Storage slot
-                ),
-            }
-        }
->>>>>>> b58e2cc8
     }
 
     #[aztec(private)]
