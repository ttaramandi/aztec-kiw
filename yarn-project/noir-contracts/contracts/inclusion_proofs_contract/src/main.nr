// A demonstration of inclusion and non-inclusion proofs.
contract InclusionProofs {
    use dep::aztec::protocol_types::{
        abis::function_selector::FunctionSelector,
        address::{
            AztecAddress,
            EthAddress,
        },
        grumpkin_point::GrumpkinPoint,
    };
    use dep::aztec::{
        state_vars::{
            map::Map,
            set::Set,
            public_state::PublicState,
        },
        context::Context,
        note::{
            note_getter_options::NoteGetterOptions,
            note_header::NoteHeader,
            utils as note_utils,
        },
       // docs:start:imports
        history::{
            contract_inclusion::{
                prove_contract_inclusion,
            },  
            note_inclusion::{
                prove_note_commitment_inclusion,
                prove_note_inclusion,
            },
            note_validity::{
                prove_note_validity,
            },
            nullifier_inclusion::{
                prove_nullifier_inclusion,
            },
            nullifier_non_inclusion::{
                prove_nullifier_non_inclusion,
                prove_note_not_nullified,
            },
            public_value_inclusion::{
                prove_public_value_inclusion,
            },
        },
         // docs:end:imports
    };
    // docs:start:value_note_imports
    use dep::value_note::value_note::{ValueNote, VALUE_NOTE_LEN};
    // docs:end:value_note_imports
    struct Storage {
        private_values: Map<AztecAddress, Set<ValueNote>>,
        public_value: PublicState<Field>,
        public_unused_value: PublicState<Field>,
    }

<<<<<<< HEAD
=======
    impl Storage {
        fn init(context: Context) -> Self {
            Storage {
                private_values: Map::new(
                    context,
                    1, // Storage slot
                    |context, slot| {
                        Set::new(context, slot)
                    },
                ),
                public_value: PublicState::new(
                    context,
                    2, // Storage slot
                ),
                public_unused_value: PublicState::new(
                    context,
                    3, // Storage slot
                ),
            }
        }
    }

>>>>>>> 5f9eee48
    #[aztec(private)]
    fn constructor(public_value: Field) {
        let selector = FunctionSelector::from_signature("_initialize(Field)");
        context.call_public_function(context.this_address(), selector, [public_value]);
    }

    #[aztec(public)]
    internal fn _initialize(value: Field) {
        storage.public_value.write(value);
    }

    // docs:start:create_note
    // Creates a value note owned by `owner`.
    #[aztec(private)]
    fn create_note(owner: AztecAddress, value: Field) {
        let owner_private_values = storage.private_values.at(owner);
        let mut note = ValueNote::new(value, owner);
        owner_private_values.insert(&mut note, true);
    }
    // docs:end:create_note

    // Proves that the owner owned a ValueNote at block `block_number`.
    #[aztec(private)]
    fn test_note_inclusion_proof(
        owner: AztecAddress,
        block_number: u32, // The block at which we'll prove that the note exists
        // Value below is only used when the note is not found --> used to test the note inclusion failure case (it
        // allows me to pass in random value of note nullifier - I cannot add and fetch a random note from PXE because
        // PXE performs note commitment inclusion check when you add a new note).
        spare_commitment: Field
    ) {
        // docs:start:get_note_from_pxe
        // 1) Get the note from PXE.
        let private_values = storage.private_values.at(owner);
        let options = NoteGetterOptions::new().select(1, owner.to_field(), Option::none()).set_limit(1);
        let notes = private_values.get_notes(options);
        let maybe_note = notes[0];
        // docs:end:get_note_from_pxe

        // 2) Prove the note inclusion
        if maybe_note.is_some() {
            // docs:start:prove_note_inclusion
            prove_note_inclusion(maybe_note.unwrap_unchecked(), block_number, context);
            // docs:end:prove_note_inclusion
        } else {
            // Note was not found so we will prove inclusion of the spare commitment
            prove_note_commitment_inclusion(spare_commitment, block_number, context);
        };
    }

    // Proves that the note was not yet nullified at block `block_number`.
    #[aztec(private)]
    fn test_nullifier_non_inclusion_proof(
        owner: AztecAddress,
        block_number: u32, // The block at which we'll prove that the nullifier does not exists
        // Value below is only used when the note is not found --> used to test the nullifier non-inclusion failure
        // case (it allows me to pass in random value of note nullifier - I cannot add and fetch a random note from PXE
        // because PXE performs note commitment inclusion check when you add a new note).
        spare_nullifier: Field
    ) {
        // 2) Get the note from PXE
        let private_values = storage.private_values.at(owner);
        let options = NoteGetterOptions::new().select(1, owner.to_field(), Option::none()).set_limit(1);
        let notes = private_values.get_notes(options);
        let maybe_note = notes[0];

        // 3) Compute the nullifier from the note
        if maybe_note.is_some() {
            // docs:start:prove_note_not_nullified
            prove_note_not_nullified(maybe_note.unwrap_unchecked(), block_number, &mut context);
            // docs:end:prove_note_not_nullified
        } else {
            // Note was not found so we will use the spare nullifier
            // docs:start:prove_nullifier_non_inclusion
            prove_nullifier_non_inclusion(spare_nullifier, block_number, context);
            // docs:end:prove_nullifier_non_inclusion
        };
    }

    #[aztec(private)]
    fn test_note_validity_proof(
        owner: AztecAddress,
        block_number: u32 // The block at which we'll prove that the note exists and is not nullified
    ) {
        // 1) Get the note from PXE.
        let private_values = storage.private_values.at(owner);
        let options = NoteGetterOptions::new().select(1, owner.to_field(), Option::none()).set_limit(1);
        let notes = private_values.get_notes(options);
        let note = notes[0].unwrap();

        // 2) Prove the note validity
        // docs:start:prove_note_validity
        prove_note_validity(note, block_number, &mut context);
        // docs:end:prove_note_validity
    }

    // docs:start:nullify_note
    #[aztec(private)]
    fn nullify_note(owner: AztecAddress) {
        let private_values = storage.private_values.at(owner);
        let options = NoteGetterOptions::new().select(1, owner.to_field(), Option::none()).set_limit(1);
        let notes = private_values.get_notes(options);
        let note = notes[0].unwrap();

        private_values.remove(note);
    }
    // docs:end:nullify_note

    // Proves nullifier existed at block `block_number`.
    // Note: I am not getting a nullifier of the note that was created in this contract in this function because it is
    //       currently not possible to obtain a nullified note from PXE.
    #[aztec(private)]
    fn test_nullifier_inclusion_proof(
        nullifier: Field,
        block_number: u32 // The block at which we'll prove that the nullifier not exists in the tree
    ) {
        // docs:start:prove_nullifier_inclusion
        prove_nullifier_inclusion(nullifier, block_number, context);
        // docs:end:prove_nullifier_inclusion
    }

    #[aztec(private)]
    fn test_public_unused_value_inclusion_proof(block_number: u32 // The block at which we'll prove that the public value exists
    ) {
        prove_public_value_inclusion(
            0,
            storage.public_unused_value.storage_slot,
            block_number,
            context
        );
    }

    #[aztec(private)]
    fn test_public_value_inclusion_proof(
        public_value: Field,
        block_number: u32 // The block at which we'll prove that the public value exists
    ) {
        prove_public_value_inclusion(
            public_value,
            storage.public_value.storage_slot,
            block_number,
            context
        );
    }

    // Proves that a contract exists at block `block_number`.
    // Note: This can be used to approximate a factory pattern --> a factory contract could perform this proof and that
    //       way verify that a contract at a given address is what it expects. Then it could store it in an internal
    //       map of contracts (like what Uniswap Factory does with pool contracts - it stores them in a mapping).
    //       By passing in the construct hash the factory can also verify that the contract was constructed with the
    //       correct constructor arguments. Typically the factory would store the expected construct hash and assert
    //       that it is what it expects. The constructor param check is the reason of why we pass in the preimage of
    //       contract's aztec address instead of just the address.
    #[aztec(private)]
    fn test_contract_inclusion_proof(
        public_key: GrumpkinPoint,
        contract_address_salt: Field,
        contract_class_id: Field,
        initialization_hash: Field,
        portal_contract_address: EthAddress,
        block_number: u32 // The block at which we'll prove that the public value exists
    ) {
        let proven_contract_address = prove_contract_inclusion(
            public_key,
            contract_address_salt,
            contract_class_id,
            initialization_hash,
            portal_contract_address,
            block_number,
            context
        );
        // Here typically the factory would add the contract address to its internal map of deployed contracts.
    }

    // Computes note hash and nullifier.
    // Note 1: Needs to be defined by every contract producing logs.
    // Note 2: Having it in all the contracts gives us the ability to compute the note hash and nullifier differently for different kind of notes.
    unconstrained fn compute_note_hash_and_nullifier(
        contract_address: AztecAddress,
        nonce: Field,
        storage_slot: Field,
        serialized_note: [Field; VALUE_NOTE_LEN]
    ) -> pub [Field; 4] {
        let note_header = NoteHeader::new(contract_address, nonce, storage_slot);
        note_utils::compute_note_hash_and_nullifier(ValueNote::deserialize, note_header, serialized_note)
    }
}<|MERGE_RESOLUTION|>--- conflicted
+++ resolved
@@ -54,31 +54,6 @@
         public_unused_value: PublicState<Field>,
     }
 
-<<<<<<< HEAD
-=======
-    impl Storage {
-        fn init(context: Context) -> Self {
-            Storage {
-                private_values: Map::new(
-                    context,
-                    1, // Storage slot
-                    |context, slot| {
-                        Set::new(context, slot)
-                    },
-                ),
-                public_value: PublicState::new(
-                    context,
-                    2, // Storage slot
-                ),
-                public_unused_value: PublicState::new(
-                    context,
-                    3, // Storage slot
-                ),
-            }
-        }
-    }
-
->>>>>>> 5f9eee48
     #[aztec(private)]
     fn constructor(public_value: Field) {
         let selector = FunctionSelector::from_signature("_initialize(Field)");
