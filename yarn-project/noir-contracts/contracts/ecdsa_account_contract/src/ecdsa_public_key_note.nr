--- conflicted
+++ resolved
@@ -73,7 +73,6 @@
         EcdsaPublicKeyNote { x, y, owner: AztecAddress::from_field(serialized_note[4]), header: NoteHeader::empty() }
     }
 
-<<<<<<< HEAD
     // TODO: Remove this once https://github.com/noir-lang/noir/issues/4088 is fixed
     fn _deserialized_length_hint() -> [Field; ECDSA_PUBLIC_KEY_NOTE_LEN] {
         [0; ECDSA_PUBLIC_KEY_NOTE_LEN]
@@ -86,12 +85,8 @@
         pedersen_hash(note.serialize(), 0)
     }
 
-    fn compute_nullifier(self) -> Field {
+   fn compute_nullifier(self, context: &mut PrivateContext) -> Field {
         let unique_siloed_note_hash = compute_unique_siloed_note_hash(self);
-        let secret = get_secret_key(self.owner);
-=======
-    pub fn compute_nullifier(self, context: &mut PrivateContext) -> Field {
-        let unique_siloed_note_hash = compute_unique_siloed_note_hash(EcdsaPublicKeyNoteInterface, self);
         let secret = context.request_nullifier_secret_key(self.owner);
         // TODO(#1205) Should use a non-zero generator index.
         pedersen_hash([
@@ -101,10 +96,9 @@
         ],0)
     }
 
-    pub fn compute_nullifier_without_context(self) -> Field {
-        let unique_siloed_note_hash = compute_unique_siloed_note_hash(EcdsaPublicKeyNoteInterface, self);
+    fn compute_nullifier_without_context(self) -> Field {
+        let unique_siloed_note_hash = compute_unique_siloed_note_hash(self);
         let secret = get_nullifier_secret_key(self.owner);
->>>>>>> 7c076653
         // TODO(#1205) Should use a non-zero generator index.
         pedersen_hash([
             unique_siloed_note_hash,
@@ -143,54 +137,6 @@
             header: NoteHeader::empty(),
         }
     }
-<<<<<<< HEAD
 
    
-}
-=======
-    y[31] = serialized_note[3].to_be_bytes(32)[31];
-
-    EcdsaPublicKeyNote { x, y, owner: AztecAddress::from_field(serialized_note[4]), header: NoteHeader::empty() }
-}
-
-fn serialize(note: EcdsaPublicKeyNote) -> [Field; ECDSA_PUBLIC_KEY_NOTE_LEN] {
-    note.serialize()
-}
-
-fn compute_note_hash(note: EcdsaPublicKeyNote) -> Field {
-    // TODO(#1205) Should use a non-zero generator index.
-    pedersen_hash(note.serialize(), 0)
-}
-
-fn compute_nullifier(note: EcdsaPublicKeyNote, context: &mut PrivateContext) -> Field {
-    note.compute_nullifier(context)
-}
-
-fn compute_nullifier_without_context(note: EcdsaPublicKeyNote) -> Field {
-    note.compute_nullifier_without_context()
-}
-
-fn get_header(note: EcdsaPublicKeyNote) -> NoteHeader {
-    note.header
-}
-
-fn set_header(note: &mut EcdsaPublicKeyNote, header: NoteHeader) {
-    note.set_header(header);
-}
-
-// Broadcasts the note as an encrypted log on L1.
-fn broadcast(context: &mut PrivateContext, slot: Field, note: EcdsaPublicKeyNote) {
-    note.broadcast(context, slot);
-}
-
-global EcdsaPublicKeyNoteInterface = NoteInterface {
-    deserialize,
-    serialize,
-    compute_note_hash,
-    compute_nullifier,
-    compute_nullifier_without_context,
-    get_header,
-    set_header,
-    broadcast,
-};
->>>>>>> 7c076653
+}