--- conflicted
+++ resolved
@@ -1,9 +1,15 @@
 // A contract used for testing a random hodgepodge of small features from simulator and end-to-end tests.
 contract Test {
     use dep::std::option::Option;
-    use dep::aztec::protocol_types::address::{
-        AztecAddress,
-        EthAddress,
+    use dep::aztec::protocol_types::{
+        address::{
+            AztecAddress,
+            EthAddress,
+        },
+        constants::{
+            MAX_READ_REQUESTS_PER_CALL,
+            MAX_NOTES_PER_PAGE
+        }
     };
     // The following import is here in order to make the event macro work because the macro doesn't add the import.
     // It doesn't add the import because in the future we will re-export all the types via aztec-nr and aztec-nr is
@@ -38,12 +44,8 @@
         types::vec::BoundedVec,
     };
     use dep::token_portal_content_hash_lib::{get_mint_private_content_hash, get_mint_public_content_hash};
-<<<<<<< HEAD
-    use dep::field_note::field_note::{FieldNote, FIELD_NOTE_LEN};
-=======
-    use dep::field_note::field_note::{FieldNote, FieldNoteMethods, FIELD_NOTE_LEN};
-    use dep::value_note::value_note::{ValueNote, ValueNoteMethods, VALUE_NOTE_LEN};
->>>>>>> 8d02eb71
+    use dep::field_note::field_note::FieldNote;
+    use dep::value_note::value_note::{ValueNote,VALUE_NOTE_LEN};
 
     #[event]
     struct ExampleEvent {
@@ -97,11 +99,11 @@
         assert(storage_slot != 1, "storage slot 1 is reserved for example_constant");
 
         let mut note = ValueNote::new(value, owner);
-        create_note(&mut context, storage_slot, &mut note, ValueNoteMethods, true);
-    }
-
-    #[aztec(private)]
-    fn call_get_notes(storage_slot: Field, active_or_nullified: bool) {
+        create_note(&mut context, storage_slot, &mut note, true);
+    }
+
+    #[aztec(private)]
+    fn call_get_note<Note, N>(storage_slot: Field, active_or_nullified: bool) {
         assert(storage_slot != 1, "storage slot 1 is reserved for example_constant");
 
         let mut options = NoteGetterOptions::new();
@@ -109,7 +111,7 @@
             options = options.set_status(NoteStatus.ACTIVE_OR_NULLIFIED);
         }
 
-        let opt_notes = get_notes(&mut context, storage_slot, ValueNoteMethods, options);
+        let opt_notes: [Option<ValueNote>; MAX_READ_REQUESTS_PER_CALL] = get_notes(&mut context, storage_slot, options);
 
         // We can't get the return value of a private function from the outside world in an end to end test, so we
         // expose it via an unecrypted log instead.
@@ -126,7 +128,7 @@
             options = options.set_status(NoteStatus.ACTIVE_OR_NULLIFIED);
         }
 
-        let opt_notes = get_notes(&mut context, storage_slot, ValueNoteMethods, options);
+        let opt_notes: [Option<ValueNote>; MAX_READ_REQUESTS_PER_CALL] = get_notes(&mut context, storage_slot, options);
 
         // We can't get the return value of a private function from the outside world in an end to end test, so we
         // expose it via an unecrypted log instead.
@@ -142,7 +144,7 @@
             options = options.set_status(NoteStatus.ACTIVE_OR_NULLIFIED);
         }
 
-        let opt_notes = view_notes(storage_slot, ValueNoteMethods, options);
+        let opt_notes: [Option<ValueNote>; MAX_NOTES_PER_PAGE] = view_notes(storage_slot, options);
 
         opt_notes[0].unwrap().value
     }
@@ -158,7 +160,7 @@
             options = options.set_status(NoteStatus.ACTIVE_OR_NULLIFIED);
         }
 
-        let opt_notes = view_notes(storage_slot, ValueNoteMethods, options);
+        let opt_notes: [Option<ValueNote>; MAX_NOTES_PER_PAGE] = view_notes(storage_slot, options);
 
         [opt_notes[0].unwrap().value, opt_notes[1].unwrap().value]
     }
@@ -168,11 +170,11 @@
         assert(storage_slot != 1, "storage slot 1 is reserved for example_constant");
 
         let options = NoteGetterOptions::new();
-        let opt_notes = get_notes(&mut context, storage_slot, ValueNoteMethods, options);
+        let opt_notes: [Option<ValueNote>; MAX_READ_REQUESTS_PER_CALL] = get_notes(&mut context, storage_slot, options);
 
         let note = opt_notes[0].unwrap();
 
-        destroy_note(&mut context, note, ValueNoteMethods);
+        destroy_note(&mut context, note);
     }
 
     // Test codegen for Aztec.nr interfaces
@@ -332,19 +334,13 @@
         storage_slot: Field,
         serialized_note: [Field; VALUE_NOTE_LEN] // must fit either a FieldNote or a ValueNote
     ) -> pub [Field; 4] {
-<<<<<<< HEAD
-        assert(storage_slot == 1);
-        let note_header = NoteHeader::new(contract_address, nonce, storage_slot);
-        note_utils::compute_note_hash_and_nullifier(FieldNote::deserialize, note_header, serialized_note)
-=======
         if (storage_slot == 1) {
             let note_header = NoteHeader::new(contract_address, nonce, storage_slot);
-            note_utils::compute_note_hash_and_nullifier(FieldNoteMethods, note_header, serialized_note)
+            note_utils::compute_note_hash_and_nullifier(FieldNote::deserialize, note_header, serialized_note)
         } else {
             // For ValueNotes created via write_value_to_storage
             let note_header = NoteHeader::new(contract_address, nonce, storage_slot);
-            note_utils::compute_note_hash_and_nullifier(ValueNoteMethods, note_header, serialized_note)
-        }
->>>>>>> 8d02eb71
+            note_utils::compute_note_hash_and_nullifier(ValueNote::deserialize, note_header, serialized_note)
+        }
     }
 }