// A contract used for testing a random hodgepodge of small features from simulator and end-to-end tests.
contract Test {
    use dep::std::option::Option;
<<<<<<< HEAD

=======
    use dep::aztec::protocol_types::{
        abis::private_circuit_public_inputs::PrivateCircuitPublicInputs,
        address::{
            AztecAddress,
            EthAddress,
        },
        constants::{
            MAX_READ_REQUESTS_PER_CALL,
            MAX_NOTES_PER_PAGE
        },
        hash::hash_args,
    };
    // The following import is here in order to make the event macro work because the macro doesn't add the import.
    // It doesn't add the import because in the future we will re-export all the types via aztec-nr and aztec-nr is
    // already auto-imported by the macros.
    // TODO(https://github.com/AztecProtocol/aztec-packages/issues/3590): Remove this once the issue is fixed.
    use dep::aztec::protocol_types;
    // docs:start:unencrypted_import
    use dep::aztec::log::emit_unencrypted_log;
    // docs:end:unencrypted_import

    use dep::aztec::{
        context::{
            Context,
            inputs::private_context_inputs::PrivateContextInputs,
        },
        hash::pedersen_hash,
        context::PrivateContext,
        note::{
            note_header::NoteHeader,
            utils as note_utils,
            lifecycle::{create_note, destroy_note},
            note_getter::{get_notes, view_notes},
            note_getter_options::{NoteGetterOptions, NoteStatus},
            note_viewer_options::NoteViewerOptions,
        },
        oracle::{
            get_public_key::get_public_key as get_public_key_oracle,
            context::get_portal_address,
            rand::rand
        },
        state_vars::immutable_singleton::ImmutableSingleton,
        log::emit_unencrypted_log_from_private,
    };
>>>>>>> bc25f9bd
    use dep::token_portal_content_hash_lib::{get_mint_private_content_hash, get_mint_public_content_hash};
    use dep::field_note::field_note::FieldNote;
    use dep::value_note::value_note::{ValueNote,VALUE_NOTE_LEN};

    #[event]
    struct ExampleEvent {
        value: Field,
    }

    struct Storage {
        example_constant: ImmutableSingleton<FieldNote>,
    }

    #[aztec(private)]
    // docs:start:empty-constructor
    fn constructor() {}
    // docs:end:empty-constructor

    #[aztec(private)]
    fn get_pub_key(address: AztecAddress) -> [Field; 2] {
        let pub_key = get_public_key(address);

        [pub_key.x, pub_key.y]
    }

    // Get the portal contract address through an oracle call
    #[aztec(private)]
    fn get_portal_contract_address(aztec_address: AztecAddress) -> EthAddress {
        get_portal_address(aztec_address)
    }

    // Get the address of the l1 portal for this contract (taken from the input context)
    #[aztec(private)]
    fn get_this_portal_address() -> EthAddress {
        context.this_portal_address()
    }

    // Get the address of this contract (taken from the input context)
    #[aztec(private)]
    fn get_this_address() -> AztecAddress {
        context.this_address()
    }

    #[aztec(private)]
    fn call_create_note(value: Field, owner: AztecAddress, storage_slot: Field) {
        assert(
            storage_slot != storage.example_constant.get_storage_slot(), "this storage slot is reserved for example_constant"
        );

        let mut note = ValueNote::new(value, owner);
        create_note(&mut context, storage_slot, &mut note, true);
    }

    #[aztec(private)]
    fn call_get_notes(storage_slot: Field, active_or_nullified: bool) {
        assert(
            storage_slot != storage.example_constant.get_storage_slot(), "this storage slot is reserved for example_constant"
        );

        let mut options = NoteGetterOptions::new();
        if (active_or_nullified) {
            options = options.set_status(NoteStatus.ACTIVE_OR_NULLIFIED);
        }

        let opt_notes: [Option<ValueNote>; MAX_READ_REQUESTS_PER_CALL] = get_notes(&mut context, storage_slot, options);

        // We can't get the return value of a private function from the outside world in an end to end test, so we
        // expose it via an unecrypted log instead.
        let value = opt_notes[0].unwrap().value;
        emit_unencrypted_log_from_private(&mut context, value);
    }

    #[aztec(private)]
    fn call_get_notes_many(storage_slot: Field, active_or_nullified: bool) {
        assert(
            storage_slot != storage.example_constant.get_storage_slot(), "this storage slot is reserved for example_constant"
        );

        let mut options = NoteGetterOptions::new();
        if (active_or_nullified) {
            options = options.set_status(NoteStatus.ACTIVE_OR_NULLIFIED);
        }

        let opt_notes: [Option<ValueNote>; MAX_READ_REQUESTS_PER_CALL] = get_notes(&mut context, storage_slot, options);

        // We can't get the return value of a private function from the outside world in an end to end test, so we
        // expose it via an unecrypted log instead.
        emit_unencrypted_log_from_private(&mut context, opt_notes[0].unwrap().value);
        emit_unencrypted_log_from_private(&mut context, opt_notes[1].unwrap().value);
    }

    unconstrained fn call_view_notes(storage_slot: Field, active_or_nullified: bool) -> pub Field {
        assert(
            storage_slot != storage.example_constant.get_storage_slot(), "this storage slot is reserved for example_constant"
        );

        let mut options = NoteViewerOptions::new();
        if (active_or_nullified) {
            options = options.set_status(NoteStatus.ACTIVE_OR_NULLIFIED);
        }

        let opt_notes: [Option<ValueNote>; MAX_NOTES_PER_PAGE] = view_notes(storage_slot, options);

        opt_notes[0].unwrap().value
    }

    unconstrained fn call_view_notes_many(
        storage_slot: Field,
        active_or_nullified: bool
    ) -> pub [Field; 2] {
        assert(
            storage_slot != storage.example_constant.get_storage_slot(), "this storage slot is reserved for example_constant"
        );

        let mut options = NoteViewerOptions::new();
        if (active_or_nullified) {
            options = options.set_status(NoteStatus.ACTIVE_OR_NULLIFIED);
        }

        let opt_notes: [Option<ValueNote>; MAX_NOTES_PER_PAGE] = view_notes(storage_slot, options);

        [opt_notes[0].unwrap().value, opt_notes[1].unwrap().value]
    }

    #[aztec(private)]
    fn call_destroy_note(storage_slot: Field) {
        assert(
            storage_slot != storage.example_constant.get_storage_slot(), "this storage slot is reserved for example_constant"
        );

        let options = NoteGetterOptions::new();
        let opt_notes: [Option<ValueNote>; MAX_READ_REQUESTS_PER_CALL] = get_notes(&mut context, storage_slot, options);

        let note = opt_notes[0].unwrap();

        destroy_note(&mut context, note);
    }

    // Test codegen for Aztec.nr interfaces
    // See yarn-project/simulator/src/client/private_execution.test.ts 'nested calls through autogenerated interface'
    // Note; this function is deliberately NOT annotated with #[aztec(private)] due to its use in tests
    fn test_code_gen(
        inputs: PrivateContextInputs,
        a_field: Field,
        a_bool: bool,
        a_number: u32,
        an_array: [Field; 2],
        a_struct: DummyNote,
        a_deep_struct: DeepStruct
    ) -> distinct pub PrivateCircuitPublicInputs {
        let mut args: BoundedVec<Field, 17> = BoundedVec::new(0);
        args.push(a_field);
        args.push(a_bool as Field);
        args.push(a_number as Field);
        args.extend_from_array(an_array);
        args.push(a_struct.amount);
        args.push(a_struct.secret_hash);
        args.push(a_deep_struct.a_field);
        args.push(a_deep_struct.a_bool as Field);
        args.push(a_deep_struct.a_note.amount);
        args.push(a_deep_struct.a_note.secret_hash);
        for note in a_deep_struct.many_notes {
            args.push(note.amount);
            args.push(note.secret_hash);
        }
        let args_hash = hash_args(args.storage);
        let mut context = PrivateContext::new(inputs, args_hash);
        context.return_values.push(args_hash);
        context.finish()
    }

    // Purely exists for testing
    #[aztec(public)]
    fn create_l2_to_l1_message_public(amount: Field, secret_hash: Field) {
        // Create a commitment to the amount
        let note = DummyNote::new(amount, secret_hash);

        // Public oracle call to emit new commitment.
        context.message_portal(note.get_commitment());
    }

    // Purely exists for testing
    #[aztec(public)]
    fn create_nullifier_public(amount: Field, secret_hash: Field) {
        // Create a commitment to the amount
        let note = DummyNote::new(amount, secret_hash);

        // Public oracle call to emit new commitment.
        context.push_new_nullifier(note.get_commitment(), 0);
    }

    // Forcefully emits a nullifier (for testing purposes)
    #[aztec(private)]
    fn emit_nullifier(nullifier: Field) {
        context.push_new_nullifier(nullifier, 0);
    }

    #[aztec(private)]
    fn emit_msg_sender() {
        // Note: don't use emit_unencrypted_log_from_private in production code
        emit_unencrypted_log_from_private(&mut context, context.msg_sender());
    }

    #[aztec(private)]
    fn emit_array_as_unencrypted_log(fields: [Field; 5]) {
        emit_unencrypted_log_from_private(&mut context, fields);
    }

    // docs:start:is-time-equal
    #[aztec(public)]
    fn is_time_equal(time: Field) -> Field {
        assert(context.timestamp() == time);
        time
    }
    // docs:end:is-time-equal

    #[aztec(public)]
    fn emit_unencrypted(value: Field) -> Field {
        // docs:start:emit_unencrypted
        emit_unencrypted_log(&mut context, value);
        // docs:end:emit_unencrypted
        0
    }

    #[aztec(public)]
    fn consume_mint_public_message(
        to: AztecAddress,
        amount: Field,
        canceller: EthAddress,
        msg_key: Field,
        secret: Field
    ) {
        let content_hash = get_mint_public_content_hash(to, amount, canceller);
        // Consume message and emit nullifier
        context.consume_l1_to_l2_message(msg_key, content_hash, secret);
    }

    #[aztec(private)]
    fn consume_mint_private_message(
        secret_hash_for_redeeming_minted_notes: Field,
        amount: Field,
        canceller: EthAddress,
        msg_key: Field,
        secret_for_L1_to_L2_message_consumption: Field
    ) {
        // Consume L1 to L2 message and emit nullifier
        let content_hash = get_mint_private_content_hash(secret_hash_for_redeeming_minted_notes, amount, canceller);
        context.consume_l1_to_l2_message(msg_key, content_hash, secret_for_L1_to_L2_message_consumption);
    }

    #[aztec(private)]
    fn set_constant(value: Field) {
        let mut note = FieldNote::new(value);
        storage.example_constant.initialize(&mut note, false);
    }

    #[aztec(private)]
    fn assert_private_global_vars(chain_id: Field, version: Field) {
        assert(context.chain_id() == chain_id, "Invalid chain id");
        assert(context.version() == version, "Invalid version");
    }

    #[aztec(public)]
    fn assert_public_global_vars(
        chain_id: Field,
        version: Field,
        block_number: Field,
        timestamp: Field,
        coinbase: EthAddress,
        fee_recipient: AztecAddress
    ) {
        assert(context.chain_id() == chain_id, "Invalid chain id");
        assert(context.version() == version, "Invalid version");
        assert(context.block_number() == block_number, "Invalid block number");
        assert(context.timestamp() == timestamp, "Invalid timestamp");
        assert(context.coinbase() == coinbase, "Invalid coinbase");
        assert(context.fee_recipient() == fee_recipient, "Invalid fee recipient");
    }

    unconstrained fn get_constant() -> pub Field {
        let constant = storage.example_constant.view_note();
        constant.value
    }

    // Purely exists for testing
    unconstrained fn get_random(kindaSeed: Field) -> pub Field {
        kindaSeed * rand()
    }

    struct DummyNote {
        amount: Field,
        secret_hash: Field
    }

    impl DummyNote {
        fn new(amount: Field, secret_hash: Field) -> Self {
            Self {
                amount: amount,
                secret_hash: secret_hash
            }
        }

        fn get_commitment(self) -> Field {
            pedersen_hash([self.amount, self.secret_hash],0)
        }
    }

    struct DeepStruct {
        a_field: Field,
        a_bool: bool,
        a_note: DummyNote,
        many_notes: [DummyNote; 3],
    }

    // Computes note hash and nullifier.
    // Note 1: Needs to be defined by every contract producing logs.
    // Note 2: Having it in all the contracts gives us the ability to compute the note hash and nullifier differently for different kind of notes.
    unconstrained fn compute_note_hash_and_nullifier(
        contract_address: AztecAddress,
        nonce: Field,
        storage_slot: Field,
        serialized_note: [Field; VALUE_NOTE_LEN] // must fit either a FieldNote or a ValueNote
    ) -> pub [Field; 4] {
        if (storage_slot == storage.example_constant.get_storage_slot()) {
            let note_header = NoteHeader::new(contract_address, nonce, storage_slot);
            note_utils::compute_note_hash_and_nullifier(FieldNote::deserialize_content, note_header, serialized_note)
        } else {
            // For ValueNotes created via write_value_to_storage
            let note_header = NoteHeader::new(contract_address, nonce, storage_slot);
            note_utils::compute_note_hash_and_nullifier(ValueNote::deserialize_content, note_header, serialized_note)
        }
    }
}<|MERGE_RESOLUTION|>--- conflicted
+++ resolved
@@ -1,54 +1,6 @@
 // A contract used for testing a random hodgepodge of small features from simulator and end-to-end tests.
 contract Test {
     use dep::std::option::Option;
-<<<<<<< HEAD
-
-=======
-    use dep::aztec::protocol_types::{
-        abis::private_circuit_public_inputs::PrivateCircuitPublicInputs,
-        address::{
-            AztecAddress,
-            EthAddress,
-        },
-        constants::{
-            MAX_READ_REQUESTS_PER_CALL,
-            MAX_NOTES_PER_PAGE
-        },
-        hash::hash_args,
-    };
-    // The following import is here in order to make the event macro work because the macro doesn't add the import.
-    // It doesn't add the import because in the future we will re-export all the types via aztec-nr and aztec-nr is
-    // already auto-imported by the macros.
-    // TODO(https://github.com/AztecProtocol/aztec-packages/issues/3590): Remove this once the issue is fixed.
-    use dep::aztec::protocol_types;
-    // docs:start:unencrypted_import
-    use dep::aztec::log::emit_unencrypted_log;
-    // docs:end:unencrypted_import
-
-    use dep::aztec::{
-        context::{
-            Context,
-            inputs::private_context_inputs::PrivateContextInputs,
-        },
-        hash::pedersen_hash,
-        context::PrivateContext,
-        note::{
-            note_header::NoteHeader,
-            utils as note_utils,
-            lifecycle::{create_note, destroy_note},
-            note_getter::{get_notes, view_notes},
-            note_getter_options::{NoteGetterOptions, NoteStatus},
-            note_viewer_options::NoteViewerOptions,
-        },
-        oracle::{
-            get_public_key::get_public_key as get_public_key_oracle,
-            context::get_portal_address,
-            rand::rand
-        },
-        state_vars::immutable_singleton::ImmutableSingleton,
-        log::emit_unencrypted_log_from_private,
-    };
->>>>>>> bc25f9bd
     use dep::token_portal_content_hash_lib::{get_mint_private_content_hash, get_mint_public_content_hash};
     use dep::field_note::field_note::FieldNote;
     use dep::value_note::value_note::{ValueNote,VALUE_NOTE_LEN};
