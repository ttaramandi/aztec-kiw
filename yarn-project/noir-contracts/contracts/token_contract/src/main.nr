--- conflicted
+++ resolved
@@ -63,14 +63,6 @@
         pending_shields: Set<TransparentNote>, // slot 7
         // docs:end:storage_pending_shields
         public_balances: Map<AztecAddress, PublicState<SafeU120>>,
-<<<<<<< HEAD
-        symbol: PublicState<FieldCompressedString>, 
-        name: PublicState<FieldCompressedString>,
-        decimals: PublicState<u8>,
-    }
-    // docs:end:storage_struct
-
-=======
         symbol: StablePublicState<FieldCompressedString>,
         name: StablePublicState<FieldCompressedString>,
         // docs:start:storage_decimals
@@ -79,68 +71,6 @@
     }
     // docs:end:storage_struct
 
-    // docs:start:storage_init
-    impl Storage {
-        fn init(context: Context) -> Self {
-            Storage {
-                // docs:start:storage_admin_init
-                admin: PublicState::new(
-                    context,
-                    1,
-                ),
-                // docs:end:storage_admin_init
-                // docs:start:storage_minters_init
-                minters: Map::new(
-                    context,
-                    2,
-                    |context, slot| {
-                        PublicState::new(
-                            context,
-                            slot,
-                        )
-                    },
-                ),
-                // docs:end:storage_minters_init
-                // docs:start:storage_balances_init
-                balances: BalancesMap::new(context, 3),
-                // docs:end:storage_balances_init
-                total_supply: PublicState::new(
-                    context,
-                    4,
-                ),
-                // docs:start:storage_pending_shields_init
-                pending_shields: Set::new(context, 5),
-                // docs:end:storage_pending_shields_init
-                public_balances: Map::new(
-                    context,
-                    6,
-                    |context, slot| {
-                        PublicState::new(
-                            context,
-                            slot,
-                        )
-                    },
-                ),
-                symbol: StablePublicState::new(
-                    context,
-                    7,
-                ),
-                name: StablePublicState::new(
-                    context,
-                    8,
-                ),
-                // docs:start:storage_decimals_init
-                decimals: StablePublicState::new(
-                    context,
-                    9,
-                ),
-                // docs:end:storage_decimals_init
-            }
-        }
-    }
-    // docs:end:storage_init
-
->>>>>>> 83686598
     // docs:start:constructor
     #[aztec(private)]
     fn constructor(admin: AztecAddress, name: str<31>, symbol: str<31>, decimals: u8) {
