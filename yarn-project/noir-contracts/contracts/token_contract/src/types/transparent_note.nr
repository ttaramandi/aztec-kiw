--- conflicted
+++ resolved
@@ -66,14 +66,9 @@
         self.compute_nullifier_without_context()
     }
 
-<<<<<<< HEAD
     fn compute_nullifier_without_context(self) -> Field {
         // TODO(#1386): should use `compute_note_hash_for_read_or_nullify` once public functions inject nonce!
-        let siloed_note_hash = compute_siloed_note_hash(self);
-=======
-    pub fn compute_nullifier_without_context(self) -> Field {
-        let siloed_note_hash = compute_note_hash_for_read_or_nullify(TransparentNoteMethods, self);
->>>>>>> 3b257373
+        let siloed_note_hash = compute_note_hash_for_read_or_nullify(self);
         // TODO(#1205) Should use a non-zero generator index.
         pedersen_hash([self.secret, siloed_note_hash],0)
     }
