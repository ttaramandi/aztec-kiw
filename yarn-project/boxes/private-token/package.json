{
  "name": "private-token",
  "private": true,
  "version": "0.1.0",
  "type": "module",
  "main": "./dest/index.js",
  "scripts": {
    "build": "yarn clean && webpack",
    "install:noir": "curl -L https://raw.githubusercontent.com/noir-lang/noirup/main/install | bash noirup -v aztec",
    "install:sandbox": "docker pull aztecprotocol/aztec-sandbox:latest",
    "clean": "rm -rf ./dest .tsbuildinfo",
    "start": "serve -p 3000 ./dest",
    "start:dev": "webpack serve --mode=development",
    "start:sandbox": "SANDBOX_VERSION=latest /bin/bash -c \"$(curl -fsSL 'https://sandbox.aztec.network')\" ",
    "formatting": "prettier --check ./src && eslint ./src",
    "formatting:fix": "prettier -w ./src",
    "compile": "aztec-cli compile src/contracts --outdir ../artifacts --typescript ../artifacts",
    "test": "NODE_NO_WARNINGS=1 node --experimental-vm-modules $(yarn bin jest) --runInBand",
    "test:integration": "concurrently -k -s first -c reset,dim -n test,anvil \"yarn test\" \"anvil\""
  },
  "jest": {
    "preset": "ts-jest/presets/default-esm",
    "globals": {
      "ts-jest": {
        "useESM": true
      }
    },
    "transform": {
      "^.+\\.(ts|tsx)$": "ts-jest"
    },
    "moduleNameMapper": {
      "^(\\.{1,2}/.*)\\.js$": "$1"
    },
    "testRegex": "./src/.*\\.test\\.ts$",
    "rootDir": "./src"
  },
  "dependencies": {
    "@aztec/aztec-ui": "^0.1.14",
    "@aztec/aztec.js": "workspace:^",
    "@aztec/circuits.js": "workspace:^",
    "@aztec/cli": "workspace:^",
    "@aztec/foundation": "workspace:^",
<<<<<<< HEAD
    "@aztec/types": "workspace:^",
=======
    "classnames": "^2.3.2",
>>>>>>> ce311a9b
    "formik": "^2.4.3",
    "node-sass": "^9.0.0",
    "react": "^18.2.0",
    "react-dom": "^18.2.0",
    "sass-loader": "^13.3.2",
    "serve": "^14.2.1",
    "yup": "^1.2.0"
  },
  "devDependencies": {
    "@types/node": "^20.5.9",
    "@types/react": "^18.2.15",
    "@types/react-dom": "^18.2.7",
    "@typescript-eslint/eslint-plugin": "^6.0.0",
    "@typescript-eslint/parser": "^6.0.0",
    "autoprefixer": "^10.4.15",
    "copy-webpack-plugin": "^11.0.0",
    "css-loader": "^6.8.1",
    "eslint": "^8.45.0",
    "eslint-import-resolver-typescript": "^3.5.5",
    "eslint-plugin-import": "^2.27.5",
    "eslint-plugin-react-hooks": "^4.6.0",
    "eslint-plugin-react-refresh": "^0.4.3",
    "jest": "^29.6.4",
    "postcss": "^8.4.29",
    "postcss-loader": "^7.3.3",
    "prettier": "^3.0.3",
    "resolve-typescript-plugin": "^2.0.1",
    "stream-browserify": "^3.0.0",
    "style-loader": "^3.3.3",
    "ts-jest": "^29.1.0",
    "ts-loader": "^9.4.4",
    "ts-node": "^10.9.1",
    "tty-browserify": "^0.0.1",
    "typescript": "^5.0.4",
    "util": "^0.12.5",
    "webpack": "^5.88.2",
    "webpack-cli": "^5.1.4",
    "webpack-dev-server": "^4.15.1"
  },
  "browserslist": {
    "production": [
      ">0.5%",
      "not dead",
      "not op_mini all"
    ],
    "development": [
      "last 1 chrome version",
      "last 1 firefox version",
      "last 1 safari version"
    ]
  },
  "files": [
    "dest",
    "src",
    "!*.test.*"
  ],
  "types": "./dest/index.d.ts"
}<|MERGE_RESOLUTION|>--- conflicted
+++ resolved
@@ -40,11 +40,8 @@
     "@aztec/circuits.js": "workspace:^",
     "@aztec/cli": "workspace:^",
     "@aztec/foundation": "workspace:^",
-<<<<<<< HEAD
     "@aztec/types": "workspace:^",
-=======
     "classnames": "^2.3.2",
->>>>>>> ce311a9b
     "formik": "^2.4.3",
     "node-sass": "^9.0.0",
     "react": "^18.2.0",
