use dep::aztec::protocol_types::{
  utils::field::field_from_bytes,
  traits::{Serialize, Deserialize}  
};
use dep::std;

// A Fixedsize Compressed String.
// Essentially a special version of Compressed String for practical use.
struct FieldCompressedString{
  value: Field
}

impl Serialize<1> for FieldCompressedString {
  fn serialize(self) -> [Field; 1] {
    [self.value]
  }
}

impl Deserialize<1> for FieldCompressedString {
  fn deserialize(input: [Field; 1]) -> Self {
    Self { value: input[0] }
  }
<<<<<<< HEAD

  // TODO: Remove this once https://github.com/noir-lang/noir/issues/4088 is fixed
  fn _deserialized_length_hint() -> [Field; 1] {
    [0; 1]
  }
=======
>>>>>>> 0927091b
}

impl FieldCompressedString{
  pub fn is_eq(self, other: FieldCompressedString) -> bool {
    self.value == other.value
  }

  pub fn from_field(input_field: Field) -> Self {
    Self {value: input_field}
  }

  pub fn from_string(input_string: str<31>) -> Self {
    Self {value: field_from_bytes(input_string.as_bytes(), true)}
  }

  pub fn to_bytes(self) -> [u8; 31] {
    let mut result = [0; 31];
    let bytes = self.value.to_be_bytes(31);
    for i in 0..31 {
        result[i] = bytes[i];
    }
    result
  }
}

// The general Compressed String.
// Compresses M bytes into N fields.
// Can be used for longer strings that don't fit in a single field.
// Each field can store 31 characters, so N should be M/31 rounded up.
struct CompressedString<N, M> {
  value: [Field; N]
}

impl<N, M> CompressedString<N, M> {
  pub fn from_string(input_string: str<M>) -> Self {
    let mut fields = [0; N];
    let byts = input_string.as_bytes();

    let mut r_index = 0 as u32;

    for i in 0..N {
      let mut temp = [0 as u8; 31];
      for j in 0..31 {
        if r_index < M {
          temp[j] = byts[r_index];
          r_index += 1;
        }
      }

      fields[i] = field_from_bytes(temp, true);
    }

    Self { value: fields }
  }

  pub fn to_bytes(self) -> [u8; M] {
    let mut result = [0; M];
    let mut w_index = 0 as u32;
    for i in 0..N {
      let bytes = self.value[i].to_be_bytes(31);
      for j in 0..31 {
        if w_index < M {
          result[w_index] = bytes[j];
          w_index += 1;
        }
      }
    }
    result
  }

  pub fn serialize(self) -> [Field; N] {
    self.value
  }

  pub fn deserialize(input: [Field; N]) -> Self {
    Self { value: input }
  }
}

#[test]
fn test_short_string() {
    let i = "Hello world";
    let b = i.as_bytes();
    let name: CompressedString<1,11> = CompressedString::from_string(i);
    let p = b == name.to_bytes();
    assert(p, "invalid recover");
}

#[test]
fn test_long_string() {
    let i = "Hello world. I'm setting up a very long text of blibbablubb such that we can see if works as planned for longer names.";
    let b = i.as_bytes();
    let name: CompressedString<4,118> = CompressedString::from_string(i);
    let p = b == name.to_bytes();
    assert(p, "invalid recover");
}

#[test]
fn test_long_string_work_with_too_many_fields() {
    let i = "Hello world. I'm setting up a very long text of blibbablubb such that we can see if works as planned for longer names.";
    let b = i.as_bytes();
    let name: CompressedString<5,118> = CompressedString::from_string(i);
    let p = b == name.to_bytes();
    assert(p, "invalid recover");
}

#[test(should_fail)]
fn test_long_string_fail_with_too_few_fields() {
    let i = "Hello world. I'm setting up a very long text of blibbablubb such that we can see if works as planned for longer names.";
    let b = i.as_bytes();
    let name: CompressedString<3,118> = CompressedString::from_string(i);
    let p = b == name.to_bytes();
    assert(p, "invalid recover");
}<|MERGE_RESOLUTION|>--- conflicted
+++ resolved
@@ -20,14 +20,6 @@
   fn deserialize(input: [Field; 1]) -> Self {
     Self { value: input[0] }
   }
-<<<<<<< HEAD
-
-  // TODO: Remove this once https://github.com/noir-lang/noir/issues/4088 is fixed
-  fn _deserialized_length_hint() -> [Field; 1] {
-    [0; 1]
-  }
-=======
->>>>>>> 0927091b
 }
 
 impl FieldCompressedString{
