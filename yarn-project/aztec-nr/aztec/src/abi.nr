--- conflicted
+++ resolved
@@ -6,11 +6,8 @@
     },
     contrakt::deployment_data::ContractDeploymentData,
     hash::hash_args,
-<<<<<<< HEAD
     traits::{Hash, Serialize},
-=======
     header::Header,
->>>>>>> 9253c8a6
 };
 
 // docs:start:private-global-variables
