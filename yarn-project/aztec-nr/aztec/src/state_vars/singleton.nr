use dep::std::option::Option;

use dep::protocol_types::{
    address::AztecAddress,
    constants::{
        GENERATOR_INDEX__INITIALIZATION_NULLIFIER,
    },
    hash::pedersen_hash,
    traits::{Serialize, Deserialize},
};

use crate::context::{PrivateContext, PublicContext, Context};
use crate::note::{
    lifecycle::{create_note, destroy_note},
    note_getter::{get_note, view_notes},
    note_interface::NoteInterface,
    note_viewer_options::NoteViewerOptions,
};
use crate::oracle::{
    nullifier_key::get_nullifier_secret_key,
    notes::check_nullifier_exists,
};

// docs:start:struct
struct Singleton<Note> {
    context: Option<&mut PrivateContext>,
    storage_slot: Field,
<<<<<<< HEAD
    compute_initialization_nullifier: fn (Field, Option<AztecAddress>, Option<&mut PrivateContext>) -> Field,
=======
    note_interface: NoteInterface<Note, N>,
>>>>>>> 301f0e6d
}
// docs:end:struct

impl<Note> Singleton<Note> {
    // docs:start:new
    pub fn new(
        context: Context,
        storage_slot: Field,
    ) -> Self {
        assert(storage_slot != 0, "Storage slot 0 not allowed. Storage slots must start from 1.");
        Self {
            context: context.private,
            storage_slot,
<<<<<<< HEAD
            compute_initialization_nullifier: compute_singleton_initialization_nullifier,
=======
            note_interface,
>>>>>>> 301f0e6d
        }
    }
    // docs:end:new

    // The following computation is leaky, in that it doesn't hide the storage slot that has been initialized, nor does it hide the contract address of this contract.
    // When this initialization nullifier is emitted, an observer could do a dictionary or rainbow attack to learn the preimage of this nullifier to deduce the storage slot and contract address.
    // For some applications, leaking the details that a particular state variable of a particular contract has been initialized will be unacceptable.
    // Under such circumstances, such application developers might wish to _not_ use this state variable type.
    // This is especially dangerous for initial assignment to elements of a `Map<AztecAddress, Singleton>` type (for example), because the storage slot often also identifies an actor. e.g. 
    // the initial assignment to `my_map.at(msg.sender)` will leak: `msg.sender`, the fact that an element of `my_map` was assigned-to for the first time, and the contract_address.
    // Note: subsequent nullification of this state variable, via the `replace` method will not be leaky, if the `compute_nullifier()` method of the underlying note is designed to ensure privacy. 
    // For example, if the `compute_nullifier()` method injects the secret key of a note owner into the computed nullifier's preimage.
    pub fn compute_initialization_nullifier(self) -> Field {
        pedersen_hash([self.storage_slot], GENERATOR_INDEX__INITIALIZATION_NULLIFIER)
    }

    // docs:start:is_initialized
    unconstrained pub fn is_initialized(self) -> bool {
        let nullifier = self.compute_initialization_nullifier();
        check_nullifier_exists(nullifier)
    }
    // docs:end:is_initialized

    // docs:start:initialize
    pub fn initialize<N>(
        self,
        note: &mut Note,
        broadcast: bool,
    ) where Note: NoteInterface + Serialize<N> + Deserialize<N> {
        let context = self.context.unwrap();

        // Nullify the storage slot.
        let nullifier = self.compute_initialization_nullifier();
        context.push_new_nullifier(nullifier, 0);

        create_note(context, self.storage_slot, note, broadcast);
    }
    // docs:end:initialize

    // docs:start:replace
    pub fn replace<N>(
        self,
        new_note: &mut Note,
        broadcast: bool,
    ) where Note: NoteInterface + Serialize<N> + Deserialize<N> {
        let context = self.context.unwrap();
        let prev_note = get_note(context, self.storage_slot);

        // Nullify previous note.
        destroy_note(context, prev_note);

        // Add replacement note.
        create_note(context, self.storage_slot, new_note, broadcast);
    }
    // docs:end:replace

    // docs:start:get_note
    pub fn get_note<N>(self, broadcast: bool) -> Note where Note: NoteInterface + Serialize<N> + Deserialize<N> {
        let context = self.context.unwrap();
        let mut note = get_note(context, self.storage_slot);

        // Nullify current note to make sure it's reading the latest note.
        destroy_note(context, note);

        // Add the same note again.
        // Because a nonce is added to every note in the kernel, its nullifier will be different.
        create_note(context, self.storage_slot, &mut note, broadcast);

        note
    }
    // docs:end:get_note

    // docs:start:view_note
    unconstrained pub fn view_note<N>(self) -> Note where Note: NoteInterface + Deserialize<N> {
        let options = NoteViewerOptions::new().set_limit(1);
        view_notes(self.storage_slot, options)[0].unwrap()
    }
    // docs:end:view_note
}<|MERGE_RESOLUTION|>--- conflicted
+++ resolved
@@ -25,11 +25,7 @@
 struct Singleton<Note> {
     context: Option<&mut PrivateContext>,
     storage_slot: Field,
-<<<<<<< HEAD
     compute_initialization_nullifier: fn (Field, Option<AztecAddress>, Option<&mut PrivateContext>) -> Field,
-=======
-    note_interface: NoteInterface<Note, N>,
->>>>>>> 301f0e6d
 }
 // docs:end:struct
 
@@ -43,11 +39,7 @@
         Self {
             context: context.private,
             storage_slot,
-<<<<<<< HEAD
             compute_initialization_nullifier: compute_singleton_initialization_nullifier,
-=======
-            note_interface,
->>>>>>> 301f0e6d
         }
     }
     // docs:end:new
