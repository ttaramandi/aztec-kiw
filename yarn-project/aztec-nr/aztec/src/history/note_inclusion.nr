use dep::std::merkle::compute_merkle_root;

use crate::{
    context::PrivateContext,
    note::{
        utils::compute_note_hash_for_read_or_nullify,
        note_header::NoteHeader,
        note_interface::NoteInterface,
    },
    oracle::get_membership_witness::get_note_hash_membership_witness,
};

pub fn prove_note_commitment_inclusion(
    note_commitment: Field,
    block_number: u32, // The block at which we'll prove that the note exists
    context: PrivateContext
) {
    // 1) Get block header from oracle and ensure that the block is included in the archive.
    let block_header = context.get_block_header(block_number);

    // 2) Get the membership witness of the note in the note hash tree
    let witness = get_note_hash_membership_witness(block_number, note_commitment);

    // 3) Prove that the commitment is in the note hash tree
    assert(
        block_header.note_hash_tree_root
        == compute_merkle_root(note_commitment, witness.index, witness.path), "Proving note inclusion failed"
    );
    // --> Now we have traversed the trees all the way up to archive root.
}

pub fn prove_note_inclusion<Note, N>(
    note_with_header: Note,
    block_number: u32, // The block at which we'll prove that the note exists
    context: PrivateContext
<<<<<<< HEAD
) where Note: NoteInterface {
    let note_commitment = compute_unique_siloed_note_hash(note_with_header);
=======
) {
    let note_commitment = compute_note_hash_for_read_or_nullify(note_interface, note_with_header);
>>>>>>> 3b257373

    prove_note_commitment_inclusion(note_commitment, block_number, context);
}<|MERGE_RESOLUTION|>--- conflicted
+++ resolved
@@ -33,13 +33,8 @@
     note_with_header: Note,
     block_number: u32, // The block at which we'll prove that the note exists
     context: PrivateContext
-<<<<<<< HEAD
 ) where Note: NoteInterface {
-    let note_commitment = compute_unique_siloed_note_hash(note_with_header);
-=======
-) {
-    let note_commitment = compute_note_hash_for_read_or_nullify(note_interface, note_with_header);
->>>>>>> 3b257373
+    let note_commitment = compute_note_hash_for_read_or_nullify(note_with_header);
 
     prove_note_commitment_inclusion(note_commitment, block_number, context);
 }