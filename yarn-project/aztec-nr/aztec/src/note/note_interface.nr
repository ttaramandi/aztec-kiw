use crate::context::PrivateContext;
use crate::note::note_header::NoteHeader;

trait NoteInterface {
    fn compute_note_hash(self) -> Field;

    fn compute_nullifier(self) -> Field;

    fn get_header(self) -> NoteHeader;

<<<<<<< HEAD
    fn set_header(&mut self, header: NoteHeader) -> ();
=======
    compute_nullifier: fn (Note, &mut PrivateContext) -> Field,

    compute_nullifier_without_context: fn (Note) -> Field,
>>>>>>> 7c076653

    fn broadcast(self, context: &mut PrivateContext, slot: Field) -> ();
}
<|MERGE_RESOLUTION|>--- conflicted
+++ resolved
@@ -4,17 +4,13 @@
 trait NoteInterface {
     fn compute_note_hash(self) -> Field;
 
-    fn compute_nullifier(self) -> Field;
-
     fn get_header(self) -> NoteHeader;
 
-<<<<<<< HEAD
     fn set_header(&mut self, header: NoteHeader) -> ();
-=======
-    compute_nullifier: fn (Note, &mut PrivateContext) -> Field,
 
-    compute_nullifier_without_context: fn (Note) -> Field,
->>>>>>> 7c076653
+    fn compute_nullifier(self, context: &mut PrivateContext) -> Field;
+
+    fn compute_nullifier_without_context(self) -> Field;
 
     fn broadcast(self, context: &mut PrivateContext, slot: Field) -> ();
 }
