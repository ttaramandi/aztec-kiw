use dep::std::option::Option;
use dep::protocol_types::{
    constants::{
        MAX_READ_REQUESTS_PER_CALL,
        GET_NOTE_ORACLE_RETURN_LENGTH,
        GET_NOTES_ORACLE_RETURN_LENGTH,
        MAX_NOTES_PER_PAGE,
        VIEW_NOTE_ORACLE_RETURN_LENGTH,
    },
    traits::{Deserialize, Serialize}
};
use crate::context::PrivateContext;
use crate::note::{
    note_getter_options::{NoteGetterOptions, Select, Sort, SortOrder, Comparator},
    note_interface::NoteInterface,
    note_viewer_options::NoteViewerOptions,
    utils::compute_note_hash_for_read_or_nullify,
};
use crate::oracle;
use crate::types::vec::BoundedVec;

fn check_note_header<Note, N>(
    context: PrivateContext,
    storage_slot: Field,
    note: Note
) where Note: NoteInterface {
    let header = note.get_header();
    let contract_address = context.this_address();
    assert(header.contract_address.eq(contract_address));
    assert(header.storage_slot == storage_slot);
}

fn check_note_fields<N>(fields: [Field; N], selects: BoundedVec<Option<Select>, N>) {
    for i in 0..selects.len {
        let select = selects.get_unchecked(i).unwrap_unchecked();

        // Values are computed ahead of time because circuits evaluate all branches
        let isEqual = fields[select.field_index] == select.value;
        let isLt = fields[select.field_index].lt(select.value);

        if (select.comparator == Comparator.EQ) {
            assert(isEqual, "Mismatch return note field.");
        } else if (select.comparator == Comparator.NEQ) {
            assert(!isEqual, "Mismatch return note field.");
        } else if (select.comparator == Comparator.LT) {
            assert(isLt, "Mismatch return note field.");
        } else if (select.comparator == Comparator.LTE) {
            assert(isLt | isEqual, "Mismatch return note field.");
        } else if (select.comparator == Comparator.GT) {
            assert(!isLt & !isEqual, "Mismatch return note field.");
        } else if (select.comparator == Comparator.GTE) {
            assert(!isLt, "Mismatch return note field.");
        }
    }
}

fn check_notes_order<N>(
    fields_0: [Field; N],
    fields_1: [Field; N],
    sorts: BoundedVec<Option<Sort>, N>
) {
    for i in 0..sorts.len {
        let sort = sorts.get_unchecked(i).unwrap_unchecked();
        let eq = fields_0[sort.field_index] == fields_1[sort.field_index];
        let lt = fields_0[sort.field_index] as u120 < fields_1[sort.field_index] as u120;
        if sort.order == SortOrder.ASC {
            assert(eq | lt, "Return notes not sorted in ascending order.");
        } else if !eq {
            assert(!lt, "Return notes not sorted in descending order.");
        }
    }
}

pub fn get_note<Note, N>(
    context: &mut PrivateContext,
    storage_slot: Field
) -> Note where Note: NoteInterface + Deserialize<N> {
<<<<<<< HEAD
    // TODO: Remove this once https://github.com/noir-lang/noir/issues/4088 is fixed
    let _deserialized_length_hint: [Field; N] = Note::_deserialized_length_hint();
=======
>>>>>>> 0927091b
    let note = get_note_internal(storage_slot);

    check_note_header(*context, storage_slot, note);

    let note_hash_for_read_request = compute_note_hash_for_read_or_nullify(note);

    context.push_read_request(note_hash_for_read_request);
    note
}

pub fn get_notes<Note, N, FILTER_ARGS>(
    context: &mut PrivateContext,
    storage_slot: Field,
    options: NoteGetterOptions<Note, N, FILTER_ARGS>
) -> [Option<Note>; MAX_READ_REQUESTS_PER_CALL] where Note: NoteInterface + Deserialize<N> + Serialize<N> {
    let opt_notes = get_notes_internal(storage_slot, options);
    let mut num_notes = 0;
    let mut prev_fields = [0; N];
    for i in 0..opt_notes.len() {
        let opt_note = opt_notes[i];
        if opt_note.is_some() {
            let note = opt_note.unwrap_unchecked();
            // TODO: Strong typing required because of https://github.com/noir-lang/noir/issues/4088
            let fields: [Field; N] = note.serialize();
            check_note_header(*context, storage_slot, note);
            check_note_fields(fields, options.selects);
            if i != 0 {
                check_notes_order(prev_fields, fields, options.sorts);
            }
            prev_fields = fields;

            let note_hash_for_read_request = compute_note_hash_for_read_or_nullify(note);
            // TODO(https://github.com/AztecProtocol/aztec-packages/issues/1410): test to ensure
            // failure if malicious oracle injects 0 nonce here for a "pre-existing" note.
            context.push_read_request(note_hash_for_read_request);

            num_notes += 1;
        };
    }
    if options.limit != 0 {
        assert(num_notes <= options.limit, "Invalid number of return notes.");
    }
    opt_notes
}

unconstrained fn get_note_internal<Note, N>(storage_slot: Field) -> Note where Note: NoteInterface + Deserialize<N> {
    let placeholder_note = [Option::none()];
    let placeholder_fields = [0; GET_NOTE_ORACLE_RETURN_LENGTH];
    let placeholder_note_length = [0; N];
    oracle::notes::get_notes(
        storage_slot,
        0,
        [],
        [],
        [],
        [],
        [],
        1, // limit
        0, // offset
        placeholder_note,
        placeholder_fields,
        placeholder_note_length
    )[0].unwrap() // Notice: we don't allow dummies to be returned from get_note (singular).
}

unconstrained fn get_notes_internal<Note, N, FILTER_ARGS>(
    storage_slot: Field,
    options: NoteGetterOptions<Note, N, FILTER_ARGS>
) -> [Option<Note>; MAX_READ_REQUESTS_PER_CALL] where Note: NoteInterface + Deserialize<N> {
    let (num_selects, select_by, select_values, select_comparators, sort_by, sort_order) = flatten_options(options.selects, options.sorts);
    let placeholder_opt_notes = [Option::none(); MAX_READ_REQUESTS_PER_CALL];
    let placeholder_fields = [0; GET_NOTES_ORACLE_RETURN_LENGTH];
    let placeholder_note_length = [0; N];
    let opt_notes = oracle::notes::get_notes(
        storage_slot,
        num_selects,
        select_by,
        select_values,
        select_comparators,
        sort_by,
        sort_order,
        options.limit,
        options.offset,
        placeholder_opt_notes,
        placeholder_fields,
        placeholder_note_length
    );

    let filter = options.filter;
    let filter_args = options.filter_args;
    filter(opt_notes, filter_args)
}

unconstrained pub fn view_notes<Note, N>(
    storage_slot: Field,
    options: NoteViewerOptions<Note, N>
) -> [Option<Note>; MAX_NOTES_PER_PAGE] where Note: NoteInterface + Deserialize<N> {
    let (num_selects, select_by, select_values, select_comparators, sort_by, sort_order) = flatten_options(options.selects, options.sorts);
    let placeholder_opt_notes = [Option::none(); MAX_NOTES_PER_PAGE];
    let placeholder_fields = [0; VIEW_NOTE_ORACLE_RETURN_LENGTH];
    let placeholder_note_length = [0; N];
    oracle::notes::get_notes(
        storage_slot,
        num_selects,
        select_by,
        select_values,
        select_comparators,
        sort_by,
        sort_order,
        options.limit,
        options.offset,
        placeholder_opt_notes,
        placeholder_fields,
        placeholder_note_length
    )
}

unconstrained fn flatten_options<Note, N>(
    selects: BoundedVec<Option<Select>, N>,
    sorts: BoundedVec<Option<Sort>, N>
) -> (u8, [u8; N], [Field; N], [u3; N], [u8; N], [u2; N]) {
    let mut num_selects = 0;
    let mut select_by = [0; N];
    let mut select_values = [0; N];
    let mut select_comparators = [0; N];

    for i in 0..selects.len {
        let select = selects.get(i);
        if select.is_some() {
            select_by[num_selects] = select.unwrap_unchecked().field_index;
            select_values[num_selects] = select.unwrap_unchecked().value;
            select_comparators[num_selects] = select.unwrap_unchecked().comparator;
            num_selects += 1;
        };
    }

    let mut sort_by = [0; N];
    let mut sort_order = [0; N];
    for i in 0..sorts.len {
        let sort = sorts.get(i);
        if sort.is_some() {
            sort_by[i] = sort.unwrap_unchecked().field_index;
            sort_order[i] = sort.unwrap_unchecked().order;
        };
    }

    (num_selects, select_by, select_values, select_comparators, sort_by, sort_order)
}<|MERGE_RESOLUTION|>--- conflicted
+++ resolved
@@ -75,11 +75,6 @@
     context: &mut PrivateContext,
     storage_slot: Field
 ) -> Note where Note: NoteInterface + Deserialize<N> {
-<<<<<<< HEAD
-    // TODO: Remove this once https://github.com/noir-lang/noir/issues/4088 is fixed
-    let _deserialized_length_hint: [Field; N] = Note::_deserialized_length_hint();
-=======
->>>>>>> 0927091b
     let note = get_note_internal(storage_slot);
 
     check_note_header(*context, storage_slot, note);
