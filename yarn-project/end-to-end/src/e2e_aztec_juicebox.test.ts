--- conflicted
+++ resolved
@@ -16,10 +16,8 @@
 import { EthAddress, computePartialAddress } from '@aztec/circuits.js';
 import { CrowdFundingContract, CrowdFundingContractArtifact } from '@aztec/noir-contracts.js/CrowdFunding';
 import { TokenContract } from '@aztec/noir-contracts.js/Token';
-<<<<<<< HEAD
 import { ClaimContract } from '@aztec/noir-contracts.js/Claim';
-=======
->>>>>>> 94c6fa7e
+
 
 import { jest } from '@jest/globals';
 
@@ -36,15 +34,12 @@
     decimals: 18n,
   };
 
-<<<<<<< HEAD
   const rewardsTokenMetadata = {
     name: 'Rewards Token',
     symbol: 'RWT',
     decimals: 18n,
   };
 
-=======
->>>>>>> 94c6fa7e
   let teardown: () => Promise<void>;
   let operatorWallet: AccountWallet;
   let donorWallets: AccountWallet[];
@@ -52,14 +47,9 @@
   let logger: DebugLogger;
 
   let EthToken: TokenContract;
-<<<<<<< HEAD
   let JuiceboxToken: TokenContract;
   let Crowdfunding: CrowdFundingContract;
   let Claims: ClaimContract;
-=======
-  let JuiceboxToken: EasyPrivateTokenContract;
-  let Crowdfunding: CrowdFundingContract;
->>>>>>> 94c6fa7e
 
   let crowdfundingPrivateKey;
   let crowdfundingPublicKey;
@@ -95,16 +85,12 @@
       .deployed();
     logger(`ETH Token deployed to ${EthToken.address}`);
 
-<<<<<<< HEAD
     JuiceboxToken = await TokenContract.deploy(
       operatorWallet,
       operatorWallet.getAddress(),
       rewardsTokenMetadata.name,
       rewardsTokenMetadata.symbol,
       rewardsTokenMetadata.decimals,)
-=======
-    JuiceboxToken = await EasyPrivateTokenContract.deploy(operatorWallet, 0n, operatorWallet.getAddress())
->>>>>>> 94c6fa7e
       .send()
       .deployed();
 
@@ -112,11 +98,7 @@
     crowdfundingPublicKey = generatePublicKey(crowdfundingPrivateKey);
     const salt = Fr.random();
 
-<<<<<<< HEAD
     const args = [EthToken.address, operatorWallet.getAddress()];
-=======
-    const args = [EthToken.address, JuiceboxToken.address, operatorWallet.getAddress()];
->>>>>>> 94c6fa7e
 
     const deployInfo = getContractInstanceFromDeployParams(
       CrowdFundingContractArtifact,
@@ -132,15 +114,10 @@
       crowdfundingPublicKey,
       operatorWallet,
       EthToken.address,
-<<<<<<< HEAD
-=======
-      JuiceboxToken.address,
->>>>>>> 94c6fa7e
       operatorWallet.getAddress(),
     )
       .send({ contractAddressSalt: salt })
       .wait();
-<<<<<<< HEAD
 
     Crowdfunding = crowdfundingDeploymentReceipt.contract;
 
@@ -164,34 +141,6 @@
     await addFieldNote(Claims.address, new Fr(2), JuiceboxToken.address.toField(), claimContractReceipt.txHash);
 
     await JuiceboxToken.methods.set_minter(Claims.address, true).send().wait();
-=======
-
-    Crowdfunding = crowdfundingDeploymentReceipt.contract;
-
-    logger(`Campaign contract deployed at ${Crowdfunding.address}`);
-
-    // Setup constants
-    await addFieldNote(
-      Crowdfunding.address,
-      new Fr(1),
-      EthToken.address.toField(),
-      crowdfundingDeploymentReceipt.txHash,
-    );
-    await addFieldNote(
-      Crowdfunding.address,
-      new Fr(2),
-      JuiceboxToken.address.toField(),
-      crowdfundingDeploymentReceipt.txHash,
-    );
-    await addFieldNote(
-      Crowdfunding.address,
-      new Fr(3),
-      operatorWallet.getAddress().toField(),
-      crowdfundingDeploymentReceipt.txHash,
-    );
-
-    logger(`JBT deployed to ${JuiceboxToken.address}`);
->>>>>>> 94c6fa7e
   }, 100_000);
 
   afterAll(() => teardown());
@@ -250,7 +199,6 @@
       txReceipt3.txHash,
       EthToken.withWallet(operatorWallet).address,
     );
-<<<<<<< HEAD
 
     await Promise.all([
       EthToken.withWallet(donorWallets[0])
@@ -317,59 +265,5 @@
       owner:  allCampaignNotes![0].note.items[1],
       randomness: allCampaignNotes![0].note.items[2],
     }).send().wait();
-=======
-
-    await Promise.all([
-      EthToken.withWallet(donorWallets[0])
-        .methods.redeem_shield(donorWallets[0].getAddress(), 1234n, secret)
-        .send()
-        .wait(),
-      EthToken.withWallet(donorWallets[1])
-        .methods.redeem_shield(donorWallets[1].getAddress(), 2345n, secret)
-        .send()
-        .wait(),
-      EthToken.withWallet(donorWallets[2])
-        .methods.redeem_shield(donorWallets[2].getAddress(), 3456n, secret)
-        .send()
-        .wait(),
-    ]);
-
-    console.log(
-      'balance of 1',
-      await EthToken.withWallet(donorWallets[0]).methods.balance_of_private(donorWallets[0].getAddress()).view(),
-    );
-    console.log(
-      'balance of 2',
-      await EthToken.withWallet(donorWallets[1]).methods.balance_of_private(donorWallets[1].getAddress()).view(),
-    );
-    console.log(
-      'balance of 3',
-      await EthToken.withWallet(donorWallets[2]).methods.balance_of_private(donorWallets[2].getAddress()).view(),
-    );
-
-    const action = EthToken.withWallet(donorWallets[0]).methods.transfer(
-      donorWallets[0].getAddress(),
-      Crowdfunding.address,
-      1000n,
-      0,
-    );
-    const messageHash = computeAuthWitMessageHash(Crowdfunding.address, action.request());
-    const witness = await donorWallets[0].createAuthWitness(messageHash);
-    await donorWallets[0].addAuthWitness(witness);
-
-    await Crowdfunding.withWallet(donorWallets[0]).methods.donate(1000n).send().wait();
-
-    console.log(
-      'Reward balance of 1',
-      await JuiceboxToken.withWallet(donorWallets[0]).methods.getBalance(donorWallets[0].getAddress()).view(),
-    );
-
-    await Crowdfunding.methods.withdraw(1000n).send().wait();
-
-    console.log(
-      'Balance of campaign organizer',
-      await EthToken.withWallet(operatorWallet).methods.balance_of_private(operatorWallet.getAddress()).view(),
-    );
->>>>>>> 94c6fa7e
   });
 });