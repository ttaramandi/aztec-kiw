use crate::constants::{GENERATOR_INDEX__SIDE_EFFECT};
use dep::std::cmp::Eq;
use crate::traits::{Empty, Hash, Serialize, Deserialize};

trait Ordered {
    fn counter(self) -> u32;
}

struct SideEffect{
    value: Field,
    counter: u32,
}

impl Ordered for SideEffect {
    fn counter(self) -> u32 {
        self.counter
    }
}

impl Eq for SideEffect {
    fn eq(self, side_effect: SideEffect) -> bool {
        (self.value == side_effect.value)
        & (self.counter == side_effect.counter)
    }
}

impl Empty for SideEffect {
    fn empty() -> Self {
        SideEffect {
            value: 0,
            counter: 0,
        }
    }
}

impl Hash for SideEffect {
    fn hash(self) -> Field {
        dep::std::hash::pedersen_hash_with_separator(
            self.serialize() , GENERATOR_INDEX__SIDE_EFFECT)
    }
}

impl Serialize<2> for SideEffect {
    fn serialize(self) -> [Field; 2] {
        [self.value, self.counter as Field]
    }
}

impl Deserialize<2> for SideEffect {
    fn deserialize(values: [Field; 2]) -> Self {
        Self {
            value: values[0],
            counter: values[1] as u32,
        }
    }
}

<<<<<<< HEAD
    // TODO: Remove this once https://github.com/noir-lang/noir/issues/4088 is fixed
    fn _deserialized_length_hint() -> [Field; 2] {
        [0; 2]
    }
}

=======
>>>>>>> 0927091b
impl SideEffect {
    pub fn is_empty(self) -> bool {
        (self.value == 0)
        & (self.counter == 0)
    }
}

struct SideEffectLinkedToNoteHash{
    value: Field,
    note_hash: Field,
    counter: u32,
}

impl Ordered for SideEffectLinkedToNoteHash {
    fn counter(self) -> u32 {
        self.counter
    }
}

impl Eq for SideEffectLinkedToNoteHash {
    fn eq(self, side_effect: SideEffectLinkedToNoteHash) -> bool {
        (self.value == side_effect.value)
            & (self.note_hash == side_effect.note_hash) 
            & (self.counter == side_effect.counter)
    }
}

impl Empty for SideEffectLinkedToNoteHash {
    fn empty() -> Self {
        SideEffectLinkedToNoteHash {
            value: 0,
            note_hash: 0,
            counter: 0,
        }
    }
}

impl Hash for SideEffectLinkedToNoteHash {
    fn hash(self) -> Field {
        dep::std::hash::pedersen_hash_with_separator(
            self.serialize(),
        GENERATOR_INDEX__SIDE_EFFECT)
    }
}

impl Serialize<3> for SideEffectLinkedToNoteHash {
    fn serialize(self) -> [Field; 3] {
        [self.value, self.note_hash, self.counter as Field]
    }
}

impl Deserialize<3> for SideEffectLinkedToNoteHash {
    fn deserialize(values: [Field; 3]) -> Self {
        Self {
            value: values[0],
            note_hash: values[1],
            counter: values[2] as u32,
        }
    }
}

<<<<<<< HEAD
    // TODO: Remove this once https://github.com/noir-lang/noir/issues/4088 is fixed
    fn _deserialized_length_hint() -> [Field; 3] {
        [0; 3]
    }
}

=======
>>>>>>> 0927091b
impl SideEffectLinkedToNoteHash{
    pub fn is_empty(self) -> bool {
        (self.value == 0)
        &  (self.note_hash == 0)
        & (self.counter == 0)
    }
}
<|MERGE_RESOLUTION|>--- conflicted
+++ resolved
@@ -55,15 +55,6 @@
     }
 }
 
-<<<<<<< HEAD
-    // TODO: Remove this once https://github.com/noir-lang/noir/issues/4088 is fixed
-    fn _deserialized_length_hint() -> [Field; 2] {
-        [0; 2]
-    }
-}
-
-=======
->>>>>>> 0927091b
 impl SideEffect {
     pub fn is_empty(self) -> bool {
         (self.value == 0)
@@ -125,15 +116,6 @@
     }
 }
 
-<<<<<<< HEAD
-    // TODO: Remove this once https://github.com/noir-lang/noir/issues/4088 is fixed
-    fn _deserialized_length_hint() -> [Field; 3] {
-        [0; 3]
-    }
-}
-
-=======
->>>>>>> 0927091b
 impl SideEffectLinkedToNoteHash{
     pub fn is_empty(self) -> bool {
         (self.value == 0)
