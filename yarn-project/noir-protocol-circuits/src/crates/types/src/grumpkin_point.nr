--- conflicted
+++ resolved
@@ -1,8 +1,5 @@
-<<<<<<< HEAD
 use crate::traits::{Serialize, Deserialize};
-=======
 use dep::std::cmp::Eq;
->>>>>>> 3b257373
 
 global GRUMPKIN_POINT_SERIALIZED_LEN: Field = 2;
 
@@ -11,15 +8,15 @@
     y: Field,
 }
 
-<<<<<<< HEAD
 impl Serialize<GRUMPKIN_POINT_SERIALIZED_LEN> for GrumpkinPoint {
     fn serialize(self) -> [Field; GRUMPKIN_POINT_SERIALIZED_LEN] {
         [self.x, self.y]
-=======
+    }
+}
+
 impl Eq for GrumpkinPoint {
     fn eq(self, point: GrumpkinPoint) -> bool {
         (point.x == self.x) & (point.y == self.y)
->>>>>>> 3b257373
     }
 }
 
@@ -35,17 +32,10 @@
         }
     }
 
-<<<<<<< HEAD
-=======
     pub fn is_zero(self) -> bool {
         (self.x == 0) & (self.y == 0)
     }
 
-    fn serialize(self) -> [Field; GRUMPKIN_POINT_SERIALIZED_LEN] {
-        [self.x, self.y]
-    }
-
->>>>>>> 3b257373
     // TODO(David): Would be quite careful here as (0,0) is not a point
     // on the curve. A boolean flag may be the better approach here,
     // would also cost less constraints. It seems like we don't need to 
