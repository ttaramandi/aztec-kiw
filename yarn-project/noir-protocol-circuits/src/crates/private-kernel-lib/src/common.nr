--- conflicted
+++ resolved
@@ -112,12 +112,8 @@
     // functions within this circuit:
     let start = previous_kernel.public_inputs.end_app_logic;
 
-<<<<<<< HEAD
     public_inputs.end_app_logic.read_requests = array_to_bounded_vec(start.read_requests);
-=======
-    public_inputs.end.read_requests = array_to_bounded_vec(start.read_requests);
-    public_inputs.end.nullifier_key_validation_requests = array_to_bounded_vec(start.nullifier_key_validation_requests);
->>>>>>> 90b46510
+    public_inputs.end_app_logic.nullifier_key_validation_requests = array_to_bounded_vec(start.nullifier_key_validation_requests);
 
     public_inputs.end_app_logic.new_commitments = array_to_bounded_vec(start.new_commitments);
     public_inputs.end_app_logic.new_nullifiers = array_to_bounded_vec(start.new_nullifiers);
@@ -210,7 +206,7 @@
     for i in 0..MAX_NULLIFIER_KEY_VALIDATION_REQUESTS_PER_CALL {
         let request = nullifier_key_validation_requests[i];
         if !is_empty(request) {
-            public_inputs.end.nullifier_key_validation_requests.push(request.to_context(storage_contract_address));
+            public_inputs.end_app_logic.nullifier_key_validation_requests.push(request.to_context(storage_contract_address));
         }
     }
 
