<<<<<<< HEAD
import { KernelCircuitPublicInputs, KERNEL_PUBLIC_CALL_STACK_LENGTH, makeEmptyProof } from '@aztec/circuits.js';
import { makeKernelPublicInputs, makePublicCallRequest, makeSignedTxRequest } from '@aztec/circuits.js/factories';
import { EventLogs, PrivateTx, Tx, PublicTx } from '@aztec/types';
=======
import {
  FunctionData,
  KERNEL_PUBLIC_CALL_STACK_LENGTH,
  KernelCircuitPublicInputs,
  makeEmptyProof,
  range,
} from '@aztec/circuits.js';
import {
  fr,
  makeAztecAddress,
  makeEcdsaSignature,
  makeKernelPublicInputs,
  makePublicCallRequest,
  makeSelector,
  makeTxContext,
} from '@aztec/circuits.js/factories';
import { PrivateTx, PublicTx, SignedTxExecutionRequest, Tx, TxExecutionRequest, UnverifiedData } from '@aztec/types';
>>>>>>> f26ae979
import times from 'lodash.times';

/**
 * Testing utility to create empty unverified data composed by a single empty chunk.
 */
export function makeEmptyUnverifiedData(): EventLogs {
  const chunks = [Buffer.alloc(0)];
  return new EventLogs(chunks);
}

/**
 * Testing utility to create a tx with an empty kernel circuit output, empty proof, and empty unverified data.
 */
export function makeEmptyPrivateTx(): PrivateTx {
  return Tx.createPrivate(KernelCircuitPublicInputs.empty(), makeEmptyProof(), makeEmptyUnverifiedData(), [], []);
}

/**
 * Testing utility to create a tx with gibberish kernel circuit output, random unverified data, and an empty proof.
 */
export function makePrivateTx(seed = 0): PrivateTx {
  return Tx.createPrivate(
    makeKernelPublicInputs(seed),
    makeEmptyProof(),
    EventLogs.random(2),
    [],
    times(KERNEL_PUBLIC_CALL_STACK_LENGTH, makePublicCallRequest),
  );
}

/**
 * Testing utility to create a tx with a request to execute a public function.
 */
export function makePublicTx(seed = 0): PublicTx {
  return Tx.createPublic(makeSignedTxExecutionRequest(seed));
}

/**
 * Testing utility to create a signed tx execution request.
 * @param seed - Number to derive values of this object.
 * @returns A SignedTxExecutionRequest.
 */
function makeSignedTxExecutionRequest(seed: number) {
  const txRequest = TxExecutionRequest.from({
    from: makeAztecAddress(seed),
    to: makeAztecAddress(seed + 0x10),
    functionData: new FunctionData(makeSelector(seed + 0x100), true, true),
    args: range(8, seed + 0x200).map(fr),
    nonce: fr(seed + 0x300),
    txContext: makeTxContext(seed + 0x400),
    chainId: fr(seed + 0x500),
  });
  return new SignedTxExecutionRequest(txRequest, makeEcdsaSignature(seed + 0x200));
}<|MERGE_RESOLUTION|>--- conflicted
+++ resolved
@@ -1,8 +1,3 @@
-<<<<<<< HEAD
-import { KernelCircuitPublicInputs, KERNEL_PUBLIC_CALL_STACK_LENGTH, makeEmptyProof } from '@aztec/circuits.js';
-import { makeKernelPublicInputs, makePublicCallRequest, makeSignedTxRequest } from '@aztec/circuits.js/factories';
-import { EventLogs, PrivateTx, Tx, PublicTx } from '@aztec/types';
-=======
 import {
   FunctionData,
   KERNEL_PUBLIC_CALL_STACK_LENGTH,
@@ -19,8 +14,7 @@
   makeSelector,
   makeTxContext,
 } from '@aztec/circuits.js/factories';
-import { PrivateTx, PublicTx, SignedTxExecutionRequest, Tx, TxExecutionRequest, UnverifiedData } from '@aztec/types';
->>>>>>> f26ae979
+import { PrivateTx, PublicTx, SignedTxExecutionRequest, Tx, TxExecutionRequest, EventLogs } from '@aztec/types';
 import times from 'lodash.times';
 
 /**
