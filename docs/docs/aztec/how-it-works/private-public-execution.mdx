---
title: Private <--> Public execution
---

import Image from "@theme/IdealImage";

import Disclaimer from "../common/\_disclaimer.mdx";

<Disclaimer/>

The following section will try to outline what _private_ and _public_ functions can do, and give some intuition to why they have the limitations they have.

### Objectives

The goal for L2 communication is to setup the most simple mechanism that will support

- _private_ and _public_ functions
- _private_ functions that can call _private_ or _public_ functions
- _public_ functions that can call _private_ or _public_ functions

Before diving into the communication abstracts for A3, we need to understand some of our limitations. One being that public functions (as known from Ethereum) must operate on the current state to provide meaningful utility, e.g., at the tip.
This works fine when there is only one builder (sequencer) executing it first, and then others verifying as the builder always knows the tip. On the left in the diagram below, we see a block where the transactions are applied one after another each building on the state before it. For example, if Tx 1 update storage `a = 5`, then in Tx 2 reading `a` will return `5`.

This works perfectly well when everything is public and a single builder is aware of all changes. However, in a private setting, we require the user to present evidence of correct execution as part of their transaction in the form of a kernel proof (generated locally on user device ahead of time). This way, the builder doesn't need to have knowledge of everything happening in the transaction, only the results. If we were to build this proof on the latest state, we would encounter problems. How can two different users build proofs at the same time, given that they will be executed one after the other by the sequencer? The simple answer is that they cannot, as race conditions would arise where one of the proofs would be invalidated by the other due to a change in the state root (which would nullify Merkle paths).

To avoid this issue, we permit the use of historical data as long as the data has not been nullified previously. Note, that because this must include nullifiers that were inserted after the proof generation, but before execution we need to nullify (and insert the data again) to prove that it was not nullified. Without emitting the nullifier we would need our proof to point to the current head of the nullifier tree to have the same effect, e.g., back to the race conditions we were trying to avoid.

In this model, instead of informing the builder of our intentions, we construct the proof $\pi$ and then provide them with the transaction results (new commitments and nullifiers, contract deployments and cross-chain messages) in addition to $\pi$. The builder will then be responsible for inserting these new commitments and nullifiers into the state. They will be aware of the intermediates and can discard transactions that try to produce existing nullifiers (double spend), as doing so would invalidate the rollup proof.

On the left-hand side of the diagram below, we see the fully public world where storage is shared, while on the right-hand side, we see the private world where all reads are historic.

<Image img={require("/img/com-abs-1.png")} />

<<<<<<< HEAD
Given that A3 will comprise of both private and public functions, it is imperative that we determine the optimal ordering for these functions. From a logical standpoint, it is reasonable to execute the private functions first as they are executed on a state $S_i$, where $i \le n$, with $S_n$ representing the current state where the public functions always operate on the current state $S_n$. Prioritizing the private functions would also afford us the added convenience of enabling them to invoke the public functions, which is particularly advantageous when implementing a peer-to-pool architecture such as that employed by Uniswap.
=======
Given that Aztec will comprise both private and public functions, it is imperative that we determine the optimal ordering for these functions. From a logical standpoint, it is reasonable to execute the private functions first as they are executed on a state $S_i$, where $i \le n$, with $S_n$ representing the current state where the public functions always operate on the current state $S_n$. Prioritizing the private functions would also afford us the added convenience of enabling them to invoke the public functions, which is particularly advantageous when implementing a peer-to-pool architecture such as that employed by Uniswap.
>>>>>>> 84f803c4

Transactions that involve both private and public functions will follow a specific order of execution, wherein the private functions will be executed first, followed by the public functions, and then moving on to the next transaction.

It is important to note that the execution of private functions is prioritized before executing any public functions. This means that private functions cannot "wait" on the results of any of their calls to public functions. Stated differently, any calls made across domains are unilateral in nature, akin to shouting into the void with the hope that something will occur at a later time. The figure below illustrates the order of function calls on the left-hand side, while the right-hand side shows how the functions will be executed. Notably, the second private function call is independent of the output of the public function and merely occurs after its execution.

<Image img={require("/img/com-abs-2.png")} />

Multiple of these transactions are then ordered into a L2 block by the sequencer, who will also be executing the public functions (as they require the current head). Example seen below.

<Image img={require("/img/com-abs-3.png")} />

:::info
Be mindful that if part of a transaction is reverting, say the public part of a call, it will revert the entire transaction. Similarly to Ethereum, it might be possible for the block builder to create a block such that your valid transaction reverts because of altered state, e.g., trade incurring too much slippage or the like.
:::

To summarise:

- _Private_ function calls are fully "prepared" and proven by the user, which provides the kernel proof along with new commitments and nullifiers to the sequencer.
- _Public_ functions altering public state (updatable storage) must be executed at the current "head" of the chain, which only the sequencer can ensure, so these must be executed separately to the _private_ functions.
- _Private_ and _public_ functions within an Aztec transaction are therefore ordered such that first _private_ functions are executed, and then _public_.

A more comprehensive overview of the interplay between private and public functions and their ability to manipulate data is presented below. It is worth noting that all data reads performed by private functions are historical in nature, and that private functions are not capable of modifying public storage. Conversely, public functions have the capacity to manipulate private storage (e.g., inserting new commitments, potentially as part of transferring funds from the public domain to the secret domain).

<Image img={require("/img/com-abs-4.png")} />

:::info
You can think of private and public functions as being executed by two actors that can only communicate to each other by mailbox.
:::

So, with private functions being able to call public functions (unilaterally) we had a way to go from private to public, what about the other way? Recall that public functions CANNOT call private functions directly. Instead, you can use the append-only merkle tree to save messages from a public function call, that can later be executed by a private function. Note, only a transaction coming after the one including the message from a public function can consume it. In practice this means that unless you are the sequencer it will not be within the same rollup.

Given that private functions have the capability of calling public functions unilaterally, it is feasible to transition from a private to public function within the same transaction. However, the converse is not possible. To achieve this, the append-only merkle tree can be employed to save messages from a public function call, which can then be executed by a private function at a later point in time. It is crucial to reiterate that this can only occur at a later stage and cannot take place within the same rollup because the proof cannot be generated by the user.

:::info
Theoretically the builder has all the state trees after the public function has inserted a message in the public tree, and is able to create a proof consuming those messages in the same block. But it requires pending UTXO's on a block-level.
:::

From the above, we should have a decent idea about what private and public functions can do inside the L2, and how they might interact.



## A note on L2 access control

Many applications rely on some form of access control to function well. USDC have a blacklist, where only parties not on the list should be able to transfer. And other systems such as Aave have limits such that only the pool contract is able to mint debt tokens and transfers held funds.

Access control like this cannot easily be enforced in the private domain, as reading is also nullifying(to ensure data is up to date). However, as it is possible to read historic public state, one can combine private and public functions to get the desired effect.

Say the public state holds a `mapping(address user => bool blacklisted)` and a value with the block number of the last update `last_updated`. The private functions can then use this public blacklist IF it also performs a public function call that reverts if the block number of the historic state is older than the `last_updated`. This means that updating the blacklist would make pending transactions fail, but allow a public blacklist to be used. Similar would work for the Aave example, where it is just a public value with the allowed caller contracts. Example of how this would be written is seen below. Note that because the `onlyFresh` is done in public, the user might not know when he is generating his proof whether it will be valid or not. 

```solidity
function transfer(
  secret address to,
  secret uint256 amount,
  secret HistoricState state
  ) secret returns(bool) {
  if (blacklisted[msg.sender] || blacklisted[to]) revert("Blacklisted");
  onlyFresh(state.blockNumber);
  // logic
}

function onlyFresh(pub uint256 blockNumber) public {
  if (blockNumber < last_updated) revert("Stale state");
}
```

:::info
This is not a perfect solution, as any functions using access control might end up doing a lot of public calls it could put a significant burden on sequencers and greatly increase the cost of the transaction for the user. We are investigating ways to improve.
:::


## Participate

Keep up with the latest discussion and join the conversation in the [Aztec forum](https://discourse.aztec.network).<|MERGE_RESOLUTION|>--- conflicted
+++ resolved
@@ -31,11 +31,7 @@
 
 <Image img={require("/img/com-abs-1.png")} />
 
-<<<<<<< HEAD
-Given that A3 will comprise of both private and public functions, it is imperative that we determine the optimal ordering for these functions. From a logical standpoint, it is reasonable to execute the private functions first as they are executed on a state $S_i$, where $i \le n$, with $S_n$ representing the current state where the public functions always operate on the current state $S_n$. Prioritizing the private functions would also afford us the added convenience of enabling them to invoke the public functions, which is particularly advantageous when implementing a peer-to-pool architecture such as that employed by Uniswap.
-=======
 Given that Aztec will comprise both private and public functions, it is imperative that we determine the optimal ordering for these functions. From a logical standpoint, it is reasonable to execute the private functions first as they are executed on a state $S_i$, where $i \le n$, with $S_n$ representing the current state where the public functions always operate on the current state $S_n$. Prioritizing the private functions would also afford us the added convenience of enabling them to invoke the public functions, which is particularly advantageous when implementing a peer-to-pool architecture such as that employed by Uniswap.
->>>>>>> 84f803c4
 
 Transactions that involve both private and public functions will follow a specific order of execution, wherein the private functions will be executed first, followed by the public functions, and then moving on to the next transaction.
 
