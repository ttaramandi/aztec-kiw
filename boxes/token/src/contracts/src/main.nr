// docs:start:token_all
// docs:start:imports
mod types;

// Minimal token implementation that supports `AuthWit` accounts.
// The auth message follows a similar pattern to the cross-chain message and includes a designated caller.
// The designated caller is ALWAYS used here, and not based on a flag as cross-chain.
// message hash = H([caller, contract, selector, ...args])
// To be read as `caller` calls function at `contract` defined by `selector` with `args`
// Including a nonce in the message hash ensures that the message can only be used once.

contract Token {
    // Libs
    use dep::std::option::Option;

    use dep::safe_math::SafeU120;
    use dep::compressed_string::FieldCompressedString;

    use dep::aztec::{
        note::{
            note_getter_options::NoteGetterOptions,
            note_header::NoteHeader,
            utils as note_utils,
        },
        hash::{compute_secret_hash},
        state_vars::{map::Map, public_state::PublicState, stable_public_state::StablePublicState,  set::Set},
        protocol_types::{
            abis::function_selector::FunctionSelector,
            address::AztecAddress
        }
    };

    // docs:start:import_authwit
    use dep::authwit::{
        auth::{
            assert_current_call_valid_authwit,
            assert_current_call_valid_authwit_public,
        },
    };
    // docs:end:import_authwit

    use crate::types::{
        transparent_note::TransparentNote,
        token_note::{TokenNote, TOKEN_NOTE_LEN},
        balances_map::BalancesMap
    };
    // docs:end::imports

    // docs:start:storage_struct
    struct Storage {
        // docs:start:storage_admin
        admin: PublicState<AztecAddress>,
        // docs:end:storage_admin
        // docs:start:storage_minters
        minters: Map<AztecAddress, PublicState<bool>>, 
        // docs:end:storage_minters
        // docs:start:storage_balances
        balances: BalancesMap<TokenNote>,
        // docs:end:storage_balances
        total_supply: PublicState<SafeU120>, 
        // docs:start:storage_pending_shields
        pending_shields: Set<TransparentNote>, 
        // docs:end:storage_pending_shields
        public_balances: Map<AztecAddress, PublicState<SafeU120>>,
        symbol: StablePublicState<FieldCompressedString>,
        name: StablePublicState<FieldCompressedString>,
        // docs:start:storage_decimals
        decimals: StablePublicState<u8>,
        // docs:end:storage_decimals
    }
    // docs:end:storage_struct

    // docs:start:constructor
    #[aztec(private)]
    fn constructor(admin: AztecAddress, name: str<31>, symbol: str<31>, decimals: u8) {
        let selector = FunctionSelector::from_signature("_initialize((Field),(Field),(Field),u8)");
        let name_s = FieldCompressedString::from_string(name);
        let symbol_s = FieldCompressedString::from_string(symbol);
        context.call_public_function(
            context.this_address(),
            selector,
            [admin.to_field(), name_s.serialize()[0], symbol_s.serialize()[0], decimals as Field]
        );
    }
    // docs:end:constructor

    // docs:start:set_admin
    #[aztec(public)]
    fn set_admin(new_admin: AztecAddress) {
        assert(storage.admin.read().eq(context.msg_sender()), "caller is not admin");
        // docs:start:write_admin
        storage.admin.write(new_admin);
        // docs:end:write_admin
    }
    // docs:end:set_admin

    #[aztec(public)]
    fn public_get_name() -> pub FieldCompressedString {
        storage.name.read_public()
    }

    #[aztec(private)]
    fn private_get_name() -> pub FieldCompressedString {
        storage.name.read_private()
    }

    unconstrained fn un_get_name() -> pub [u8; 31] {
        storage.name.read_public().to_bytes()
    }

    #[aztec(public)]
    fn public_get_symbol() -> pub FieldCompressedString {
        storage.symbol.read_public()
    }

    #[aztec(private)]
    fn private_get_symbol() -> pub FieldCompressedString {
        storage.symbol.read_private()
    }

    unconstrained fn un_get_symbol() -> pub [u8; 31] {
        storage.symbol.read_public().to_bytes()
    }

    #[aztec(public)]
    fn public_get_decimals() -> pub u8 {
        // docs:start:read_decimals_public
        storage.decimals.read_public()
        // docs:end:read_decimals_public
    }

    #[aztec(private)]
    fn private_get_decimals() -> pub u8 {
        // docs:start:read_decimals_private
        storage.decimals.read_private()
        // docs:end:read_decimals_private
    }

    unconstrained fn un_get_decimals() -> pub u8 {
        storage.decimals.read_public()
    }

    // docs:start:set_minter
    #[aztec(public)]
    fn set_minter(minter: AztecAddress, approve: bool) {
        // docs:start:read_admin
        assert(storage.admin.read().eq(context.msg_sender()), "caller is not admin");
        // docs:end:read_admin
        // docs:start:write_minter
        storage.minters.at(minter).write(approve);
        // docs:end:write_minter
    }
    // docs:end:set_minter

    // docs:start:mint_public
    #[aztec(public)]
    fn mint_public(to: AztecAddress, amount: Field) {
        // docs:start:read_minter
        assert(storage.minters.at(context.msg_sender()).read(), "caller is not minter");
        // docs:end:read_minter
        let amount = SafeU120::new(amount);
        let new_balance = storage.public_balances.at(to).read().add(amount);
        let supply = storage.total_supply.read().add(amount);

        storage.public_balances.at(to).write(new_balance);
        storage.total_supply.write(supply);
    }
    // docs:end:mint_public

    // docs:start:mint_private
    #[aztec(public)]
    fn mint_private(amount: Field, secret_hash: Field) {
        assert(storage.minters.at(context.msg_sender()).read(), "caller is not minter");
        let pending_shields = storage.pending_shields;
        let mut note = TransparentNote::new(amount, secret_hash);
        let supply = storage.total_supply.read().add(SafeU120::new(amount));

        storage.total_supply.write(supply);
        // docs:start:insert_from_public
        pending_shields.insert_from_public(&mut note);
        // docs:end:insert_from_public
    }
    // docs:end:mint_private

    // docs:start:shield
    #[aztec(public)]
    fn shield(from: AztecAddress, amount: Field, secret_hash: Field, nonce: Field) {
        if (!from.eq(context.msg_sender())) {
            // The redeem is only spendable once, so we need to ensure that you cannot insert multiple shields from the same message.
            assert_current_call_valid_authwit_public(&mut context, from);
        } else {
            assert(nonce == 0, "invalid nonce");
        }

        let amount = SafeU120::new(amount);
        let from_balance = storage.public_balances.at(from).read().sub(amount);

        let pending_shields = storage.pending_shields;
        let mut note = TransparentNote::new(amount.value as Field, secret_hash);

        storage.public_balances.at(from).write(from_balance);
        pending_shields.insert_from_public(&mut note);
    }
    // docs:end:shield

    // docs:start:transfer_public
    #[aztec(public)]
    fn transfer_public(from: AztecAddress, to: AztecAddress, amount: Field, nonce: Field) {
        if (!from.eq(context.msg_sender())) {
            assert_current_call_valid_authwit_public(&mut context, from);
        } else {
            assert(nonce == 0, "invalid nonce");
        }

        let amount = SafeU120::new(amount);
        let from_balance = storage.public_balances.at(from).read().sub(amount);
        storage.public_balances.at(from).write(from_balance);

        let to_balance = storage.public_balances.at(to).read().add(amount);
        storage.public_balances.at(to).write(to_balance);
    }
    // docs:end:transfer_public

    // docs:start:burn_public
    #[aztec(public)]
    fn burn_public(from: AztecAddress, amount: Field, nonce: Field) {
        // docs:start:assert_current_call_valid_authwit_public
        if (!from.eq(context.msg_sender())) {
            assert_current_call_valid_authwit_public(&mut context, from);
        } else {
            assert(nonce == 0, "invalid nonce");
        }
        // docs:end:assert_current_call_valid_authwit_public

        let amount = SafeU120::new(amount);
        let from_balance = storage.public_balances.at(from).read().sub(amount);
        storage.public_balances.at(from).write(from_balance);

        let new_supply = storage.total_supply.read().sub(amount);
        storage.total_supply.write(new_supply);
    }
    // docs:end:burn_public

    // docs:start:redeem_shield
    #[aztec(private)]
    fn redeem_shield(to: AztecAddress, amount: Field, secret: Field) {
        let pending_shields = storage.pending_shields;
        let secret_hash = compute_secret_hash(secret);
<<<<<<< HEAD
        // Get 1 note (set_limit(1)) which has amount stored in field with index 0 (select(0, amount, Option::none())) and secret_hash
        // stored in field with index 1 (select(1, secret_hash, Option::none())).
        let options = NoteGetterOptions::new().select(TransparentNote::fields().amount, amount, Option::none()).select(1, secret_hash, Option::none()).set_limit(1);
=======
        // Get 1 note (set_limit(1)) which has amount stored in field with index 0 (select(0, amount)) and secret_hash
        // stored in field with index 1 (select(1, secret_hash)).
        let options = NoteGetterOptions::new().select(0, amount, Option::none()).select(1, secret_hash, Option::none()).set_limit(1);
>>>>>>> e23d048e
        let notes = pending_shields.get_notes(options);
        let note = notes[0].unwrap_unchecked();
        // Remove the note from the pending shields set 
        pending_shields.remove(note);

        // Add the token note to user's balances set
        storage.balances.add(to, SafeU120::new(amount));
    }
    // docs:end:redeem_shield

    // docs:start:unshield
    #[aztec(private)]
    fn unshield(from: AztecAddress, to: AztecAddress, amount: Field, nonce: Field) {
        if (!from.eq(context.msg_sender())) {
            assert_current_call_valid_authwit(&mut context, from);
        } else {
            assert(nonce == 0, "invalid nonce");
        }

        storage.balances.sub(from, SafeU120::new(amount));

        let selector = FunctionSelector::from_signature("_increase_public_balance((Field),Field)");
        let _void = context.call_public_function(context.this_address(), selector, [to.to_field(), amount]);
    }
    // docs:end:unshield

    // docs:start:transfer
    #[aztec(private)]
    fn transfer(from: AztecAddress, to: AztecAddress, amount: Field, nonce: Field) {
        // docs:start:assert_current_call_valid_authwit
        if (!from.eq(context.msg_sender())) {
            assert_current_call_valid_authwit(&mut context, from);
        } else {
            assert(nonce == 0, "invalid nonce");
        }
        // docs:end:assert_current_call_valid_authwit

        let amount = SafeU120::new(amount);
        storage.balances.sub(from, amount);
        // docs:start:increase_private_balance
        storage.balances.add(to, amount);
        // docs:end:increase_private_balance
    }
    // docs:end:transfer

    // docs:start:burn
    #[aztec(private)]
    fn burn(from: AztecAddress, amount: Field, nonce: Field) {
        if (!from.eq(context.msg_sender())) {
            assert_current_call_valid_authwit(&mut context, from);
        } else {
            assert(nonce == 0, "invalid nonce");
        }

        storage.balances.sub(from, SafeU120::new(amount));

        let selector = FunctionSelector::from_signature("_reduce_total_supply(Field)");
        let _void = context.call_public_function(context.this_address(), selector, [amount]);
    }
    // docs:end:burn

    // docs:start:initialize
    #[aztec(public)]
    internal fn _initialize(
        new_admin: AztecAddress,
        name: FieldCompressedString,
        symbol: FieldCompressedString,
        decimals: u8
    ) {
        assert(!new_admin.is_zero(), "invalid admin");
        storage.admin.write(new_admin);
        storage.minters.at(new_admin).write(true);
        storage.name.initialize(name);
        storage.symbol.initialize(symbol);
        // docs:start:initialize_decimals
        storage.decimals.initialize(decimals);
        // docs:end:initialize_decimals
    }
    // docs:end:initialize

    /// Internal ///

    // docs:start:increase_public_balance
    #[aztec(public)]
    internal fn _increase_public_balance(to: AztecAddress, amount: Field) {
        let new_balance = storage.public_balances.at(to).read().add(SafeU120::new(amount));
        storage.public_balances.at(to).write(new_balance);
    }
    // docs:end:increase_public_balance

    // docs:start:reduce_total_supply
    #[aztec(public)]
    internal fn _reduce_total_supply(amount: Field) {
        // Only to be called from burn.
        let new_supply = storage.total_supply.read().sub(SafeU120::new(amount));
        storage.total_supply.write(new_supply);
    }
    // docs:end:reduce_total_supply

    /// Unconstrained ///

    // docs:start:admin
    unconstrained fn admin() -> pub Field {
        storage.admin.read().to_field()
    }
    // docs:end:admin

    // docs:start:is_minter
    unconstrained fn is_minter(minter: AztecAddress) -> pub bool {
        storage.minters.at(minter).read()
    }
    // docs:end:is_minter

    // docs:start:total_supply
    unconstrained fn total_supply() -> pub u120 {
        storage.total_supply.read().value
    }
    // docs:end:total_supply

    // docs:start:balance_of_private
    unconstrained fn balance_of_private(owner: AztecAddress) -> pub u120 {
        storage.balances.balance_of(owner).value
    }
    // docs:end:balance_of_private

    // docs:start:balance_of_public
    unconstrained fn balance_of_public(owner: AztecAddress) -> pub u120 {
        storage.public_balances.at(owner).read().value
    }
    // docs:end:balance_of_public

    // docs:start:compute_note_hash_and_nullifier
    // Computes note hash and nullifier.
    // Note 1: Needs to be defined by every contract producing logs.
    // Note 2: Having it in all the contracts gives us the ability to compute the note hash and nullifier differently for different kind of notes.
    unconstrained fn compute_note_hash_and_nullifier(
        contract_address: AztecAddress,
        nonce: Field,
        storage_slot: Field,
        note_type_id: Field,
        serialized_note: [Field; TOKEN_NOTE_LEN]
    ) -> pub [Field; 4] {
        let note_header = NoteHeader::new(contract_address, nonce, storage_slot);
<<<<<<< HEAD
        if (storage_slot == storage.pending_shields.get_storage_slot()) {
=======

        if (note_type_id == TransparentNote::get_note_type_id()) {
>>>>>>> e23d048e
            note_utils::compute_note_hash_and_nullifier(
                TransparentNote::deserialize_content,
                note_header,
                serialized_note
            )
        } else {
            note_utils::compute_note_hash_and_nullifier(TokenNote::deserialize_content, note_header, serialized_note)
        }
    }
    // docs:end:compute_note_hash_and_nullifier
}
// docs:end:token_all<|MERGE_RESOLUTION|>--- conflicted
+++ resolved
@@ -246,15 +246,9 @@
     fn redeem_shield(to: AztecAddress, amount: Field, secret: Field) {
         let pending_shields = storage.pending_shields;
         let secret_hash = compute_secret_hash(secret);
-<<<<<<< HEAD
-        // Get 1 note (set_limit(1)) which has amount stored in field with index 0 (select(0, amount, Option::none())) and secret_hash
-        // stored in field with index 1 (select(1, secret_hash, Option::none())).
-        let options = NoteGetterOptions::new().select(TransparentNote::fields().amount, amount, Option::none()).select(1, secret_hash, Option::none()).set_limit(1);
-=======
         // Get 1 note (set_limit(1)) which has amount stored in field with index 0 (select(0, amount)) and secret_hash
         // stored in field with index 1 (select(1, secret_hash)).
         let options = NoteGetterOptions::new().select(0, amount, Option::none()).select(1, secret_hash, Option::none()).set_limit(1);
->>>>>>> e23d048e
         let notes = pending_shields.get_notes(options);
         let note = notes[0].unwrap_unchecked();
         // Remove the note from the pending shields set 
@@ -398,12 +392,8 @@
         serialized_note: [Field; TOKEN_NOTE_LEN]
     ) -> pub [Field; 4] {
         let note_header = NoteHeader::new(contract_address, nonce, storage_slot);
-<<<<<<< HEAD
-        if (storage_slot == storage.pending_shields.get_storage_slot()) {
-=======
 
         if (note_type_id == TransparentNote::get_note_type_id()) {
->>>>>>> e23d048e
             note_utils::compute_note_hash_and_nullifier(
                 TransparentNote::deserialize_content,
                 note_header,
