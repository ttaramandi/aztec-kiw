# This file uses YAML anchors and aliases to prevent repetition of blocks of config:
# https://support.atlassian.com/bitbucket-cloud/docs/yaml-anchors/
#
# Two primary anchors are checkout and setup_env, called as the first step of almost all jobs:
# - checkout: A custom checkout step to reduce the amount of data downloaded to improve speed.
# - setup_env: Sets up the common environment used by all build steps.
#
# Two CCI executors are used:
# - docker (small): Used only to launch external EC2 instances for big workloads. It's the cheapest option.
# - machine (large): Used for building in CCI itself. 4cpus, 15GB has the optimal power/cost ratio.
#
# The docker executor uses a custom image build in `build_image`. It's specifically streamlined for fast download
# with just enough tools to execute the build system, and launch EC2 instances etc.
#
# There are some `join` steps that are just noops. They are just used to produce cleaner graph rendering in CCI.

version: 2.1

orbs:
  slack: circleci/slack@4.12.1

parameters:
  workflow:
    type: string
    default: "system"

# This build step checks out the code from the repository. It has a hardcoded readonly key to allow the checkout.
# Initially it just fetches the repo metadata for the current commit hash to a depth of 50 commits.
# We need historical commit hashes to calculate diffs between previous and current commits.
# It then checks out the fetched head to actually download the data.
checkout: &checkout
  run:
    name: "Checkout code"
    command: |
      function retry() {
        # Retries up to 3 times with 10 second intervals
        for i in $(seq 1 3); do
          "$@" && return || sleep 10
        done
        echo "$@ failed after 3 attempts"
        exit 1
      }
      cd $HOME
      mkdir -p .ssh
      chmod 0700 .ssh
      retry ssh-keyscan -t rsa github.com >> .ssh/known_hosts

      # A read only key for cloning the repository.
      echo $GIT_CHECKOUT_KEY | base64 -d > .ssh/id_rsa

      chmod 0600 .ssh/id_rsa
      # IF YOU'RE CHANGING THIS, YOU ALSO WANT TO CHANGE: build-system/scripts/remote_runner
      # Shallow checkout this commit.
      mkdir -p project
      cd project
      git init
      git remote add origin $CIRCLE_REPOSITORY_URL

      # Only download metadata when fetching.
      retry git fetch --depth 1 --filter=blob:none origin $CIRCLE_SHA1
      retry git checkout FETCH_HEAD

# Called setup_env to setup a bunch of global variables used throughout the rest of the build process.
# It takes the required CCI environment variables as inputs, and gives them normalised names for the rest of
# the build process. This enables easy running of the build system external to CCI, as used for powerful EC2 builds.
setup_env: &setup_env
  run:
    name: "Setup environment"
    command: ./build-system/scripts/setup_env "$CIRCLE_SHA1" "$CIRCLE_TAG" "$CIRCLE_JOB" "$CIRCLE_REPOSITORY_URL" "$CIRCLE_BRANCH"

# This step is used to save logs from various barretenberg test to the workspace so that they can be used later to parse benchmark values out of them
save_logs: &save_logs
  persist_to_workspace:
    root: /tmp/test-logs
    paths:
      - ./*

jobs:
  barretenberg-wasm-linux-clang:
    docker:
      - image: aztecprotocol/alpine-build-image
    resource_class: small
    steps:
      - *checkout
      - *setup_env
      - run:
          name: "Build"
          command: cond_spot_run_build barretenberg-wasm-linux-clang 64

  barretenberg-x86_64-linux-gcc:
    docker:
      - image: aztecprotocol/alpine-build-image
    resource_class: small
    steps:
      - *checkout
      - *setup_env
      - run:
          name: "Build"
          command: cond_spot_run_build barretenberg-x86_64-linux-gcc 64

  barretenberg-x86_64-linux-clang:
    docker:
      - image: aztecprotocol/alpine-build-image
    resource_class: small
    steps:
      - *checkout
      - *setup_env
      - run:
          name: "Build"
          command: cond_spot_run_build barretenberg-x86_64-linux-clang 64

  barretenberg-x86_64-linux-clang-fuzzing:
    docker:
      - image: aztecprotocol/alpine-build-image
    resource_class: small
    steps:
      - *checkout
      - *setup_env
      - run:
          name: "Build"
          command: cond_spot_run_build barretenberg-x86_64-linux-clang-fuzzing 64

  barretenberg-x86_64-linux-clang-assert:
    docker:
      - image: aztecprotocol/alpine-build-image
    resource_class: small
    steps:
      - *checkout
      - *setup_env
      - run:
          name: "Build"
          command: cond_spot_run_build barretenberg-x86_64-linux-clang-assert 64

  barretenberg-stdlib-tests:
    docker:
      - image: aztecprotocol/alpine-build-image
    resource_class: small
    steps:
      - *checkout
      - *setup_env
      - run:
          name: "Test"
          command: cond_spot_run_test barretenberg-x86_64-linux-clang-assert 32 ./scripts/run_tests 1 stdlib-tests
      - *save_logs

  barretenberg-dsl-tests:
    docker:
      - image: aztecprotocol/alpine-build-image
    resource_class: small
    steps:
      - *checkout
      - *setup_env
      - run:
          name: "Test"
          command: cond_spot_run_test barretenberg-x86_64-linux-clang-assert 32 ./scripts/run_tests 1 dsl_tests
      - *save_logs

  barretenberg-tests:
    docker:
      - image: aztecprotocol/alpine-build-image
    resource_class: small
    steps:
      - *checkout
      - *setup_env
      - run:
          name: "Test"
          command: cond_spot_run_test barretenberg-x86_64-linux-clang-assert 32 ./scripts/bb-tests.sh
      - *save_logs

  barretenberg-honk-tests:
    docker:
      - image: aztecprotocol/alpine-build-image
    resource_class: small
    steps:
      - *checkout
      - *setup_env
      - run:
          name: "Test"
          command: cond_spot_run_test barretenberg-x86_64-linux-clang-assert 32 ./scripts/run_tests 1 honk_tests
      - *save_logs

  barretenberg-proof-system-tests:
    docker:
      - image: aztecprotocol/alpine-build-image
    resource_class: small
    steps:
      - *checkout
      - *setup_env
      - run:
          name: "Test"
          command: cond_spot_run_test barretenberg-x86_64-linux-clang-assert 32 ./scripts/run_tests 1 proof_system_tests
      - *save_logs

  barretenberg-stdlib-recursion-turbo-tests:
    docker:
      - image: aztecprotocol/alpine-build-image
    resource_class: small
    steps:
      - *checkout
      - *setup_env
      - run:
          name: "Test"
          command: cond_spot_run_test barretenberg-x86_64-linux-clang-assert 32 ./scripts/run_tests 1 stdlib_recursion_tests --gtest_filter=*turbo*
      - *save_logs

  barretenberg-stdlib-recursion-ultra-tests:
    docker:
      - image: aztecprotocol/alpine-build-image
    resource_class: small
    steps:
      - *checkout
      - *setup_env
      - run:
          name: "Test"
          command: cond_spot_run_test barretenberg-x86_64-linux-clang-assert 32 ./scripts/run_tests 3 stdlib_recursion_tests --gtest_filter=-*turbo*
      - *save_logs

  barretenberg-join-split-tests:
    docker:
      - image: aztecprotocol/alpine-build-image
    resource_class: small
    steps:
      - *checkout
      - *setup_env
      - run:
          name: "Test"
          command: cond_spot_run_test barretenberg-x86_64-linux-clang-assert 32 ./scripts/run_tests 3 join_split_example_proofs_join_split_tests --gtest_filter=-*full_proof*
      - *save_logs

  # barretenberg-benchmark-aggregator:
  #   docker:
  #     - image: aztecprotocol/alpine-build-image
  #   resource_class: small
  #   steps:
  #     - attach_workspace:
  #         at: /tmp/test-logs
  #     - *checkout
  #     - *setup_env
  #     - run:
  #         name: "Test"
  #         command: ./scripts/ci/store_test_benchmark_logs $AZTEC_GITHUB_TOKEN

  barretenberg-acir-tests-bb:
    docker:
      - image: aztecprotocol/alpine-build-image
    resource_class: small
    steps:
      - *checkout
      - *setup_env
      - run:
          name: "Build and test"
          command: cond_spot_run_build barretenberg-acir-tests-bb 32

  bb-js:
    machine:
      image: ubuntu-2004:202010-01
    resource_class: large
    steps:
      - *checkout
      - *setup_env
      - run:
          name: "Build and test"
          command: build bb.js

  bb-js-tests:
    docker:
      - image: aztecprotocol/alpine-build-image
    resource_class: small
    steps:
      - *checkout
      - *setup_env
      - run:
          name: "Build and test"
          command: cond_spot_run_test bb.js 32 ./scripts/run_tests

  bb-js-acir-tests:
    docker:
      - image: aztecprotocol/alpine-build-image
    resource_class: small
    steps:
      - *checkout
      - *setup_env
      - run:
          name: "Build and test"
          command: cond_spot_run_build barretenberg-acir-tests-bb.js 32

  circuits-wasm-linux-clang:
    docker:
      - image: aztecprotocol/alpine-build-image
    resource_class: small
    steps:
      - *checkout
      - *setup_env
      - run:
          name: "Build"
          command: cond_spot_run_build circuits-wasm-linux-clang 64

  circuits-wasm-linux-clang-assert:
    docker:
      - image: aztecprotocol/alpine-build-image
    resource_class: small
    steps:
      - *checkout
      - *setup_env
      - run:
          name: "Build"
          command: cond_spot_run_build circuits-wasm-linux-clang-assert 64

  circuits-x86_64-linux-clang-tidy:
    docker:
      - image: aztecprotocol/alpine-build-image
    resource_class: small
    steps:
      - *checkout
      - *setup_env
      - run:
          name: "Build"
          command: cond_spot_run_build circuits-x86_64-linux-clang-tidy 64

  circuits-x86_64-linux-clang:
    docker:
      - image: aztecprotocol/alpine-build-image
    resource_class: small
    steps:
      - *checkout
      - *setup_env
      - run:
          name: "Build"
          command: cond_spot_run_build circuits-x86_64-linux-clang 64

  circuits-x86_64-linux-clang-assert:
    docker:
      - image: aztecprotocol/alpine-build-image
    resource_class: small
    steps:
      - *checkout
      - *setup_env
      - run:
          name: "Build"
          command: cond_spot_run_build circuits-x86_64-linux-clang-assert 64

  circuits-wasm-tests:
    docker:
      - image: aztecprotocol/alpine-build-image
    resource_class: small
    steps:
      - *checkout
      - *setup_env
      - run:
          name: "Test"
          command: cond_spot_run_test circuits-wasm-linux-clang-assert 32 ./scripts/run_tests 1 wasm scripts/a3-tests -*.skip*:*.circuit*
      - *save_logs

  circuits-x86_64-tests:
    docker:
      - image: aztecprotocol/alpine-build-image
    resource_class: small
    steps:
      - *checkout
      - *setup_env
      - run:
          name: "Test"
          command: cond_spot_run_test circuits-x86_64-linux-clang-assert 32 ./scripts/run_tests 1 x86_64 scripts/a3-tests -*.skip*
      - *save_logs

  l1-contracts:
    machine:
      image: ubuntu-2004:202010-01
    resource_class: large
    steps:
      - *checkout
      - *setup_env
      - run:
          name: "Build and test"
          command: build l1-contracts

  yarn-project-base:
    machine:
      image: ubuntu-2004:202010-01
    resource_class: large
    steps:
      - *checkout
      - *setup_env
      - run:
          name: "Build"
          command: build yarn-project-base

  foundation:
    machine:
      image: ubuntu-2004:202010-01
    resource_class: large
    steps:
      - *checkout
      - *setup_env
      - run:
          name: "Build and test"
          command: build foundation

  aztec-js:
    machine:
      image: ubuntu-2004:202010-01
    resource_class: large
    steps:
      - *checkout
      - *setup_env
      - run:
          name: "Build and test"
          command: build aztec.js

  cli:
    machine:
      image: ubuntu-2004:202010-01
    resource_class: large
    steps:
      - *checkout
      - *setup_env
      - run:
          name: "Build and test"
          command: build cli

  types:
    machine:
      image: ubuntu-2004:202010-01
    resource_class: large
    steps:
      - *checkout
      - *setup_env
      - run:
          name: "Build and test"
          command: build types

  l1-artifacts:
    machine:
      image: ubuntu-2004:202010-01
    resource_class: large
    steps:
      - *checkout
      - *setup_env
      - run:
          name: "Build and test"
          command: build l1-artifacts

  aztec-node:
    machine:
      image: ubuntu-2004:202010-01
    resource_class: large
    steps:
      - *checkout
      - *setup_env
      - run:
          name: "Build and test"
          command: build aztec-node

  key-store:
    machine:
      image: ubuntu-2004:202010-01
    resource_class: large
    steps:
      - *checkout
      - *setup_env
      - run:
          name: "Build and test"
          command: build key-store

  noir-contracts-build:
    docker:
      - image: aztecprotocol/alpine-build-image
    resource_class: small
    steps:
      - *checkout
      - *setup_env
      - run:
          name: "Build and test"
          command: cond_spot_run_build noir-contracts-build 32

  noir-contracts:
    machine:
      image: ubuntu-2004:202010-01
    resource_class: large
    steps:
      - *checkout
      - *setup_env
      - run:
          name: "Build and test"
          command: build noir-contracts

  noir-compiler:
    machine:
      image: ubuntu-2004:202010-01
    resource_class: large
    steps:
      - *checkout
      - *setup_env
      - run:
          name: "Build and test"
          command: build noir-compiler

  world-state:
    machine:
      image: ubuntu-2004:202010-01
    resource_class: large
    steps:
      - *checkout
      - *setup_env
      - run:
          name: "Build and test"
          command: build world-state

  merkle-tree:
    machine:
      image: ubuntu-2004:202010-01
    resource_class: large
    steps:
      - *checkout
      - *setup_env
      - run:
          name: "Build and test"
          command: build merkle-tree

  p2p:
    machine:
      image: ubuntu-2004:202010-01
    resource_class: large
    steps:
      - *checkout
      - *setup_env
      - run:
          name: "Build and test"
          command: build p2p

  p2p-bootstrap:
    machine:
      image: ubuntu-2004:202010-01
    resource_class: large
    steps:
      - *checkout
      - *setup_env
      - run:
          name: "Build and test"
          command: build p2p-bootstrap

  acir-simulator:
    machine:
      image: ubuntu-2004:202010-01
    resource_class: large
    steps:
      - *checkout
      - *setup_env
      - run:
          name: "Build and test"
          command: build acir-simulator

  archiver:
    machine:
      image: ubuntu-2004:202010-01
    resource_class: large
    steps:
      - *checkout
      - *setup_env
      - run:
          name: "Build and test"
          command: build archiver

  aztec-rpc:
    machine:
      image: ubuntu-2004:202010-01
    resource_class: large
    steps:
      - *checkout
      - *setup_env
      - run:
          name: "Build and test"
          command: build aztec-rpc

  aztec-sandbox:
    machine:
      image: ubuntu-2004:202010-01
    resource_class: large
    steps:
      - *checkout
      - *setup_env
      - run:
          name: "Build and test"
          command: force_deploy_build aztec-sandbox

  circuits-js:
    machine:
      image: ubuntu-2004:202010-01
    resource_class: large
    steps:
      - *checkout
      - *setup_env
      - run:
          name: "Build and test"
          command: build circuits.js

  sequencer-client:
    machine:
      image: ubuntu-2004:202010-01
    resource_class: large
    steps:
      - *checkout
      - *setup_env
      - run:
          name: "Build and test"
          command: build sequencer-client

  canary:
    machine:
      image: ubuntu-2004:202010-01
    resource_class: large
    steps:
      - *checkout
      - *setup_env
      - run:
          name: "Build"
          command: build canary-build

  end-to-end:
    machine:
      image: ubuntu-2004:202010-01
    resource_class: large
    steps:
      - *checkout
      - *setup_env
      - run:
          name: "Build"
          command: build end-to-end

  ethereum:
    machine:
      image: ubuntu-2004:202010-01
    resource_class: large
    steps:
      - *checkout
      - *setup_env
      - run:
          name: "Build"
          command: build ethereum

  rollup-provider:
    machine:
      image: ubuntu-2004:202010-01
    resource_class: large
    steps:
      - *checkout
      - *setup_env
      - run:
          name: "Build"
          command: build rollup-provider

  e2e-2-rpc-servers:
    machine:
      image: ubuntu-2004:202010-01
    resource_class: large
    steps:
      - *checkout
      - *setup_env
      - run:
          name: "Test"
          command: cond_run_script end-to-end ./scripts/run_tests_local e2e_2_rpc_servers.test.ts

  e2e-multiple-accounts-1-enc-key:
    machine:
      image: ubuntu-2004:202010-01
    resource_class: large
    steps:
      - *checkout
      - *setup_env
      - run:
          name: "Test"
          command: cond_run_script end-to-end ./scripts/run_tests_local e2e_multiple_accounts_1_enc_key.test.ts

  e2e-deploy-contract:
    machine:
      image: ubuntu-2004:202010-01
    resource_class: large
    steps:
      - *checkout
      - *setup_env
      - run:
          name: "Test"
          command: cond_run_script end-to-end ./scripts/run_tests_local e2e_deploy_contract.test.ts

  e2e-lending-contract:
    machine:
      image: ubuntu-2004:202010-01
    resource_class: large
    steps:
      - *checkout
      - *setup_env
      - run:
          name: "Test"
          command: cond_run_script end-to-end ./scripts/run_tests_local e2e_lending_contract.test.ts

  e2e-token-contract:
    machine:
      image: ubuntu-2004:202010-01
    resource_class: large
    steps:
      - *checkout
      - *setup_env
      - run:
          name: "Test"
          command: cond_run_script end-to-end ./scripts/run_tests_local e2e_token_contract.test.ts

  e2e-private-token-contract:
    machine:
      image: ubuntu-2004:202010-01
    resource_class: large
    steps:
      - *checkout
      - *setup_env
      - run:
          name: "Test"
          command: cond_run_script end-to-end ./scripts/run_tests_local e2e_private_token_contract.test.ts

  e2e-sandbox-example:
    machine:
      image: ubuntu-2004:202010-01
    steps:
      - *checkout
      - *setup_env
      - run:
          name: "Test"
          command: cond_run_script end-to-end ./scripts/run_tests_local e2e_sandbox_example.test.ts ./scripts/docker-compose-e2e-sandbox.yml

  e2e-multi-transfer-contract:
    machine:
      image: ubuntu-2004:202010-01
    steps:
      - *checkout
      - *setup_env
      - run:
          name: "Test"
          command: cond_run_script end-to-end ./scripts/run_tests_local e2e_multi_transfer.test.ts

  e2e-block-building:
    machine:
      image: ubuntu-2004:202010-01
    resource_class: large
    steps:
      - *checkout
      - *setup_env
      - run:
          name: "Test"
          command: cond_run_script end-to-end ./scripts/run_tests_local e2e_block_building.test.ts

  e2e-nested-contract:
    machine:
      image: ubuntu-2004:202010-01
    resource_class: large
    steps:
      - *checkout
      - *setup_env
      - run:
          name: "Test"
          command: cond_run_script end-to-end ./scripts/run_tests_local e2e_nested_contract.test.ts

  e2e-non-contract-account:
    machine:
      image: ubuntu-2004:202010-01
    resource_class: large
    steps:
      - *checkout
      - *setup_env
      - run:
          name: "Test"
          command: cond_run_script end-to-end ./scripts/run_tests_local e2e_non_contract_account.test.ts

  e2e-cross-chain-messaging:
    machine:
      image: ubuntu-2004:202010-01
    resource_class: large
    steps:
      - *checkout
      - *setup_env
      - run:
          name: "Test"
          command: cond_run_script end-to-end ./scripts/run_tests_local e2e_cross_chain_messaging.test.ts

  e2e-public-cross-chain-messaging:
    machine:
      image: ubuntu-2004:202010-01
    resource_class: large
    steps:
      - *checkout
      - *setup_env
      - run:
          name: "Test"
          command: cond_run_script end-to-end ./scripts/run_tests_local e2e_public_cross_chain_messaging.test.ts

  e2e-public-to-private-messaging:
    machine:
      image: ubuntu-2004:202010-01
    resource_class: large
    steps:
      - *checkout
      - *setup_env
      - run:
          name: "Test"
          command: cond_run_script end-to-end ./scripts/run_tests_local e2e_public_to_private_messaging.test.ts

  e2e-account-contracts:
    machine:
      image: ubuntu-2004:202010-01
    resource_class: large
    steps:
      - *checkout
      - *setup_env
      - run:
          name: "Test"
          command: cond_run_script end-to-end ./scripts/run_tests_local e2e_account_contracts.test.ts

  e2e-escrow-contract:
    machine:
      image: ubuntu-2004:202010-01
    steps:
      - *checkout
      - *setup_env
      - run:
          name: "Test"
          command: cond_run_script end-to-end ./scripts/run_tests_local e2e_escrow_contract.test.ts

  e2e-pending-commitments-contract:
    machine:
      image: ubuntu-2004:202010-01
    resource_class: large
    steps:
      - *checkout
      - *setup_env
      - run:
          name: "Test"
          command: cond_run_script end-to-end ./scripts/run_tests_local e2e_pending_commitments_contract.test.ts

  e2e-ordering:
    machine:
      image: ubuntu-2004:202010-01
    resource_class: large
    steps:
      - *checkout
      - *setup_env
      - run:
          name: "Test"
          command: cond_run_script end-to-end ./scripts/run_tests_local e2e_ordering.test.ts

  uniswap-trade-on-l1-from-l2:
    machine:
      image: ubuntu-2004:202010-01
    resource_class: large
    steps:
      - *checkout
      - *setup_env
      - run:
          name: "Test"
          command: cond_run_script end-to-end ./scripts/run_tests_local uniswap_trade_on_l1_from_l2.test.ts

  integration-archiver-l1-to-l2:
    machine:
      image: ubuntu-2004:202010-01
    resource_class: large
    steps:
      - *checkout
      - *setup_env
      - run:
          name: "Test"
          command: cond_run_script end-to-end ./scripts/run_tests_local integration_archiver_l1_to_l2.test.ts

  integration-l1-publisher:
    machine:
      image: ubuntu-2004:202010-01
    resource_class: large
    steps:
      - *checkout
      - *setup_env
      - run:
          name: "Test"
          command: cond_run_script end-to-end ./scripts/run_tests_local integration_l1_publisher.test.ts

  e2e-public-token-contract:
    machine:
      image: ubuntu-2004:202010-01
    resource_class: large
    steps:
      - *checkout
      - *setup_env
      - run:
          name: "Test"
          command: cond_run_script end-to-end ./scripts/run_tests_local e2e_public_token_contract.test.ts

  e2e-cli:
    machine:
      image: ubuntu-2004:202010-01
    resource_class: large
    steps:
      - *checkout
      - *setup_env
      - run:
          name: "Test"
          command: cond_run_script end-to-end ./scripts/run_tests_local e2e_cli.test.ts

  e2e-p2p:
    machine:
      image: ubuntu-2004:202010-01
    steps:
      - *checkout
      - *setup_env
      - run:
          name: "Test"
          command: cond_run_script end-to-end ./scripts/run_tests_local e2e_p2p_network.test.ts

  e2e-browser-sandbox:
    machine:
      image: ubuntu-2004:202010-01
    steps:
      - *checkout
      - *setup_env
      - run:
          name: "Test"
          command: cond_run_script end-to-end ./scripts/run_tests_local e2e_aztec_js_browser.test.ts ./scripts/docker-compose-e2e-sandbox.yml

  e2e-card-game:
    machine:
      image: ubuntu-2004:202010-01
    steps:
      - *checkout
      - *setup_env
      - run:
          name: "Test"
          command: cond_run_script end-to-end ./scripts/run_tests_local e2e_card_game.test.ts

  aztec-rpc-sandbox:
    machine:
      image: ubuntu-2004:202010-01
    steps:
      - *checkout
      - *setup_env
      - run:
          name: "Test"
          command: cond_run_script end-to-end ./scripts/run_tests_local aztec_rpc_sandbox.test.ts ./scripts/docker-compose-e2e-sandbox.yml

  cli-docs-sandbox:
    machine:
      image: ubuntu-2004:202010-01
    steps:
      - *checkout
      - *setup_env
      - run:
          name: "Test"
          command: cond_run_script end-to-end ./scripts/run_tests_local cli_docs_sandbox.test.ts ./scripts/docker-compose-e2e-sandbox.yml

  guides-writing-an-account-contract:
    machine:
      image: ubuntu-2004:202010-01
    resource_class: large
    steps:
      - *checkout
      - *setup_env
      - run:
          name: "Test"
          command: cond_run_script end-to-end ./scripts/run_tests_local guides/writing_an_account_contract.test.ts

  guides-dapp-testing:
    machine:
      image: ubuntu-2004:202010-01
    steps:
      - *checkout
      - *setup_env
      - run:
          name: "Test"
<<<<<<< HEAD
          command: ./scripts/cond_run_script end-to-end $JOB_NAME ./scripts/run_tests_local guides/dapp_testing.test.ts ./scripts/docker-compose-e2e-sandbox.yml
          working_directory: yarn-project/end-to-end
=======
          command: cond_run_script end-to-end ./scripts/run_tests_local guides/dapp_testing.test.ts ./scripts/docker-compose-e2e-sandbox.yml
>>>>>>> 6a557240

  guides-sample-dapp:
    machine:
      image: ubuntu-2004:202010-01
    steps:
      - *checkout
      - *setup_env
      - run:
          name: "Test"
          command: cond_run_script end-to-end ./scripts/run_tests_local sample-dapp ./scripts/docker-compose-e2e-sandbox.yml

  e2e-canary-test:
    machine:
      image: ubuntu-2004:202010-01
    steps:
      - *checkout
      - *setup_env
      - run:
          name: "Test"
          command: cond_run_script canary-build ./scripts/run_tests uniswap_trade_on_l1_from_l2.test.ts canary-build ./scripts/docker-compose-e2e-sandbox.yml

  build-docs:
    machine:
      image: ubuntu-2004:202010-01
    resource_class: large
    steps:
      - *checkout
      - *setup_env
      - run:
          name: "Copy docs dockerignore"
          command: cp docs/.dockerignore .
      - run:
          name: "Build docs"
          command: build docs

  e2e-join:
    docker:
      - image: cimg/base:current
    resource_class: small
    steps:
      - run:
          name: "Noop"
          command: echo Noop

  e2e-end:
    docker:
      - image: cimg/base:current
    resource_class: small
    steps:
      - run:
          name: "Noop"
          command: echo Noop

  aztec-sandbox-multi-platform:
    machine:
      image: ubuntu-2004:202010-01
    resource_class: large
    steps:
      - *checkout
      - *setup_env
      - run:
          name: "Build and test"
          command: force_deploy_build aztec-sandbox-multi-platform "linux/amd64,linux/arm64,linux/arm/v7"

  deploy-npm:
    machine:
      image: ubuntu-2004:202010-01
    resource_class: medium
    steps:
      - *checkout
      - *setup_env
      # Aztec.js and dependencies
      - run:
          name: "foundation"
          working_directory: foundation
          command: |
            deploy_ecr foundation
            deploy_npm foundation
      - run:
          name: "circuits.js"
          working_directory: circuits.js
          command: |
            deploy_ecr circuits.js
            deploy_npm circuits.js
      - run:
          name: "types"
          working_directory: types
          command: |
            deploy_ecr types
            deploy_npm types
      - run:
          name: "aztec.js"
          working_directory: aztec.js
          command: |
            deploy_ecr aztec.js
            deploy_npm aztec.js
      # Aztec CLI and dependencies
      - run:
          name: "l1-artifacts"
          working_directory: l1-artifacts
          command: |
            deploy_ecr l1-artifacts
            deploy_npm l1-artifacts
      - run:
          name: "aztec-ethereum"
          working_directory: ethereum
          command: |
            deploy_ecr ethereum
            deploy_npm ethereum
      - run:
          name: "noir-compiler"
          working_directory: noir-compiler
          command: |
            deploy_ecr noir-compiler
            deploy_npm noir-compiler
      - run:
          name: "noir-contracts"
          working_directory: noir-contracts
          command: |
            deploy_ecr noir-contracts
            deploy_npm noir-contracts
      - run:
          name: "cli"
          working_directory: cli
          command: |
            deploy_ecr cli
            deploy_npm cli
      # Aztec Sandbox and dependencies
      - run:
          name: "aztec-rpc"
          working_directory: aztec-rpc
          command: |
            deploy_ecr aztec-rpc
            deploy_npm aztec-rpc
      - run:
          name: "acir-simulator"
          working_directory: acir-simulator
          command: |
            deploy_ecr acir-simulator
            deploy_npm acir-simulator
      - run:
          name: "archiver"
          working_directory: archiver
          command: |
            deploy_ecr archiver
            deploy_npm archiver
      - run:
          name: "merkle-tree"
          working_directory: merkle-tree
          command: |
            deploy_ecr merkle-tree
            deploy_npm merkle-tree
      - run:
          name: "p2p"
          working_directory: p2p
          command: |
            deploy_ecr p2p
            deploy_npm p2p
      - run:
          name: "sequencer-client"
          working_directory: sequencer-client
          command: |
            deploy_ecr sequencer-client
            deploy_npm sequencer-client
      - run:
          name: "world-state"
          working_directory: world-state
          command: |
            deploy_ecr world-state
            deploy_npm world-state
      - run:
          name: "key-store"
          working_directory: key-store
          command: |
            deploy_ecr key-store
            deploy_npm key-store
      - run:
          name: "aztec-node"
          working_directory: aztec-node
          command: |
            deploy_ecr aztec-node
            deploy_npm aztec-node
      - run:
          name: "aztec-sandbox"
          working_directory: aztec-sandbox
          command: |
            deploy_ecr aztec-sandbox
            deploy_npm aztec-sandbox

  deploy-dockerhub:
    machine:
      image: ubuntu-2004:202010-01
    resource_class: medium
    steps:
      - *checkout
      - *setup_env
      - run:
          name: "deploy-sandbox"
          working_directory: aztec-sandbox
          command: |
            deploy_ecr aztec-sandbox
            deploy_dockerhub aztec-sandbox

  deploy-end:
    docker:
      - image: cimg/base:current
    resource_class: small
    steps:
      - run:
          name: "Noop"
          command: echo Noop

  build-deployment-canary:
    machine:
      image: ubuntu-2004:202010-01
    resource_class: large
    steps:
      - *checkout
      - *setup_env
      - run:
          name: "Build"
          command: build canary true

  run-deployment-canary-uniswap:
    docker:
      - image: aztecprotocol/alpine-build-image
    resource_class: small
    steps:
      - *checkout
      - *setup_env
      - run:
          name: "Test"
          command: spot_run_test_script ./scripts/run_tests canary uniswap_trade_on_l1_from_l2.test.ts canary docker-compose.yml

  run-deployment-canary-browser:
    docker:
      - image: aztecprotocol/alpine-build-image
    resource_class: small
    steps:
      - *checkout
      - *setup_env
      - run:
          name: "Test"
          command: spot_run_test_script ./scripts/run_tests canary aztec_js_browser.test.ts canary docker-compose.yml

  run-deployment-canary-cli:
    docker:
      - image: aztecprotocol/alpine-build-image
    resource_class: small
    steps:
      - *checkout
      - *setup_env
      - run:
          name: "Test"
          command: spot_run_test_script ./scripts/run_tests canary cli.test.ts canary docker-compose.yml

# Repeatable config for defining the workflow below.
tag_regex: &tag_regex /^aztec-packages-v.*/
defaults: &defaults
  filters:
    tags:
      only: *tag_regex
  context:
    - build
    - slack
  post-steps:
    - slack/notify:
        event: fail
        branch_pattern: "master"
deploy_defaults: &deploy_defaults
  filters:
    tags:
      only: *tag_regex
    branches:
      ignore: /.*/
  context:
    - build
    - slack
  post-steps:
    - slack/notify:
        event: fail
        branch_pattern: "master"
yarn_project: &yarn_project
  requires:
    - yarn-project-base
  <<: *defaults
e2e_test: &e2e_test
  requires:
    - e2e-join
  <<: *defaults
bb_test: &bb_test
  requires:
    - barretenberg-x86_64-linux-clang-assert
  <<: *defaults

workflows:
  system:
    when:
      equal: [system, << pipeline.parameters.workflow >>]
    jobs:
      - build-docs: *defaults

      # Barretenberg
      - barretenberg-x86_64-linux-gcc: *defaults
      - barretenberg-x86_64-linux-clang: *defaults
      - barretenberg-x86_64-linux-clang-assert: *defaults
      - barretenberg-x86_64-linux-clang-fuzzing: *defaults
      - barretenberg-wasm-linux-clang: *defaults
      - barretenberg-proof-system-tests: *bb_test
      - barretenberg-honk-tests: *bb_test
      - barretenberg-dsl-tests: *bb_test
      - barretenberg-tests: *bb_test
      - barretenberg-stdlib-tests: *bb_test
      - barretenberg-stdlib-recursion-turbo-tests: *bb_test
      - barretenberg-stdlib-recursion-ultra-tests: *bb_test
      - barretenberg-join-split-tests: *bb_test
      # - barretenberg-benchmark-aggregator:
      #     requires:
      #       - barretenberg-tests
      #       - barretenberg-stdlib-tests
      #       - barretenberg-stdlib-recursion-turbo-tests
      #       - barretenberg-stdlib-recursion-ultra-tests
      #       - barretenberg-join-split-tests
      #     filters:
      #       branches:
      #         only:
      #           - master
      #     <<: *defaults
      - barretenberg-acir-tests-bb:
          requires:
            - barretenberg-x86_64-linux-clang-assert
          <<: *defaults
      - bb-js:
          requires:
            - barretenberg-wasm-linux-clang
          <<: *defaults
      - bb-js-tests:
          requires:
            - bb-js
          <<: *defaults
      - bb-js-acir-tests:
          requires:
            - bb-js
          <<: *defaults

      # Circuits
      - circuits-wasm-linux-clang:
          requires:
            - barretenberg-wasm-linux-clang
          <<: *defaults
      - circuits-wasm-linux-clang-assert:
          requires:
            - barretenberg-wasm-linux-clang
          <<: *defaults
      - circuits-x86_64-linux-clang-tidy:
          requires:
            - barretenberg-x86_64-linux-clang
          <<: *defaults
      - circuits-x86_64-linux-clang:
          requires:
            - barretenberg-x86_64-linux-clang
          <<: *defaults
      - circuits-x86_64-linux-clang-assert:
          requires:
            - barretenberg-x86_64-linux-clang
          <<: *defaults
      - circuits-wasm-tests:
          requires:
            - circuits-wasm-linux-clang-assert
          <<: *defaults
      - circuits-x86_64-tests:
          requires:
            - circuits-x86_64-linux-clang-assert
          <<: *defaults

      # - circuits-end:
      #     requires:
      #       - circuits-wasm-linux-clang
      #       - circuits-x86_64-linux-clang-tidy
      #       - circuits-x86_64-linux-clang
      #       - circuits-wasm-tests
      #       - circuits-x86_64-tests
      #     <<: *defaults

      - l1-contracts: *defaults
      - noir-contracts-build: *defaults

      # Yarn Project
      - yarn-project-base:
          requires:
            - circuits-wasm-linux-clang
            - l1-contracts
            - noir-contracts-build
          <<: *defaults

      - aztec-js: *yarn_project
      - end-to-end: *yarn_project
      - ethereum: *yarn_project
      - foundation: *yarn_project
      - world-state: *yarn_project
      - acir-simulator: *yarn_project
      - archiver: *yarn_project
      - aztec-rpc: *yarn_project
      - aztec-node: *yarn_project
      - cli: *yarn_project
      - key-store: *yarn_project
      - merkle-tree: *yarn_project
      - p2p: *yarn_project
      - p2p-bootstrap: *yarn_project
      - l1-artifacts: *yarn_project
      - noir-compiler: *yarn_project
      - noir-contracts: *yarn_project
      - sequencer-client: *yarn_project
      - types: *yarn_project
      - circuits-js: *yarn_project
      - rollup-provider: *yarn_project
      - aztec-sandbox: *yarn_project
      - canary: *yarn_project

      - e2e-join:
          requires:
            - aztec-js
            - end-to-end
            - ethereum
            - foundation
            - world-state
            - acir-simulator
            - archiver
            - aztec-rpc
            - aztec-node
            - cli
            - key-store
            - merkle-tree
            - p2p
            - p2p-bootstrap
            - l1-artifacts
            - noir-compiler
            - noir-contracts
            - sequencer-client
            - types
            - circuits-js
            - rollup-provider
            - aztec-sandbox
            - canary
          <<: *defaults

      - e2e-2-rpc-servers: *e2e_test
      - e2e-deploy-contract: *e2e_test
      - e2e-lending-contract: *e2e_test
      - e2e-token-contract: *e2e_test
      - e2e-private-token-contract: *e2e_test
      - e2e-sandbox-example: *e2e_test
      - e2e-multi-transfer-contract: *e2e_test
      - e2e-block-building: *e2e_test
      - e2e-nested-contract: *e2e_test
      - e2e-non-contract-account: *e2e_test
      - e2e-multiple-accounts-1-enc-key: *e2e_test
      - e2e-public-token-contract: *e2e_test
      - e2e-cli: *e2e_test
      - e2e-cross-chain-messaging: *e2e_test
      - e2e-public-cross-chain-messaging: *e2e_test
      - e2e-public-to-private-messaging: *e2e_test
      - e2e-account-contracts: *e2e_test
      - e2e-escrow-contract: *e2e_test
      - e2e-pending-commitments-contract: *e2e_test
      - e2e-ordering: *e2e_test
      - uniswap-trade-on-l1-from-l2: *e2e_test
      - integration-l1-publisher: *e2e_test
      - integration-archiver-l1-to-l2: *e2e_test
      - e2e-p2p: *e2e_test
      - e2e-canary-test: *e2e_test
      - e2e-browser-sandbox: *e2e_test
      - e2e-card-game: *e2e_test
      - aztec-rpc-sandbox: *e2e_test
      - cli-docs-sandbox: *e2e_test
      - guides-writing-an-account-contract: *e2e_test
      - guides-dapp-testing: *e2e_test
      - guides-sample-dapp: *e2e_test

      - e2e-end:
          requires:
            - e2e-2-rpc-servers
            - e2e-deploy-contract
            - e2e-lending-contract
            - e2e-token-contract
            - e2e-private-token-contract
            - e2e-sandbox-example
            - e2e-multi-transfer-contract
            - e2e-block-building
            - e2e-nested-contract
            - e2e-non-contract-account
            - e2e-multiple-accounts-1-enc-key
            - e2e-public-token-contract
            - e2e-cli
            - e2e-cross-chain-messaging
            - e2e-public-cross-chain-messaging
            - e2e-public-to-private-messaging
            - e2e-account-contracts
            - e2e-escrow-contract
            - e2e-pending-commitments-contract
            - e2e-ordering
            - uniswap-trade-on-l1-from-l2
            - integration-l1-publisher
            - integration-archiver-l1-to-l2
            - e2e-p2p
            - e2e-browser-sandbox
            - e2e-canary-test
            - e2e-card-game
            - aztec-rpc-sandbox
            - cli-docs-sandbox
            - guides-writing-an-account-contract
            - guides-dapp-testing
            - guides-sample-dapp
          <<: *defaults

<<<<<<< HEAD
      - aztec-sandbox-multi-platform:
=======
      # Deployment and Canary tests
      - deploy-dockerhub:
>>>>>>> 6a557240
          requires:
            - e2e-end
          <<: *defaults

      - deploy-dockerhub:
          requires:
            - aztec-sandbox-multi-platform
          <<: *deploy_defaults
      - deploy-npm:
          requires:
            - aztec-sandbox-multi-platform
          <<: *deploy_defaults

      - deploy-end:
          requires:
            - deploy-dockerhub
            - deploy-npm
          <<: *deploy_defaults

      - build-deployment-canary:
          requires:
            - deploy-end
          <<: *deploy_defaults

      - run-deployment-canary-uniswap:
          requires:
            - build-deployment-canary
          <<: *deploy_defaults

      - run-deployment-canary-browser:
          requires:
            - build-deployment-canary
          <<: *deploy_defaults

      - run-deployment-canary-cli:
          requires:
            - build-deployment-canary
          <<: *deploy_defaults<|MERGE_RESOLUTION|>--- conflicted
+++ resolved
@@ -968,12 +968,7 @@
       - *setup_env
       - run:
           name: "Test"
-<<<<<<< HEAD
-          command: ./scripts/cond_run_script end-to-end $JOB_NAME ./scripts/run_tests_local guides/dapp_testing.test.ts ./scripts/docker-compose-e2e-sandbox.yml
-          working_directory: yarn-project/end-to-end
-=======
           command: cond_run_script end-to-end ./scripts/run_tests_local guides/dapp_testing.test.ts ./scripts/docker-compose-e2e-sandbox.yml
->>>>>>> 6a557240
 
   guides-sample-dapp:
     machine:
@@ -1489,16 +1484,12 @@
             - guides-sample-dapp
           <<: *defaults
 
-<<<<<<< HEAD
       - aztec-sandbox-multi-platform:
-=======
-      # Deployment and Canary tests
-      - deploy-dockerhub:
->>>>>>> 6a557240
-          requires:
+                requires:
             - e2e-end
           <<: *defaults
 
+        # Deployment and Canary tests
       - deploy-dockerhub:
           requires:
             - aztec-sandbox-multi-platform
