use acvm::acir::brillig::Opcode as BrilligOpcode;
use acvm::acir::circuit::brillig::Brillig;

use acvm::brillig_vm::brillig::{
    BinaryFieldOp, BinaryIntOp, BlackBoxOp, HeapArray, MemoryAddress, Value, ValueOrArray,
};

use crate::instructions::{
    AvmInstruction, AvmOperand, AvmTypeTag, ALL_DIRECT, FIRST_OPERAND_INDIRECT,
    SECOND_OPERAND_INDIRECT, ZEROTH_OPERAND_INDIRECT,
};
use crate::opcodes::AvmOpcode;
use crate::utils::{dbg_print_avm_program, dbg_print_brillig_program};

/// Transpile a Brillig program to AVM bytecode
pub fn brillig_to_avm(brillig: &Brillig) -> Vec<u8> {
    dbg_print_brillig_program(brillig);

    let mut avm_instrs: Vec<AvmInstruction> = Vec::new();

    // Map Brillig pcs to AVM pcs
    // (some Brillig instructions map to >1 AVM instruction)
    let brillig_pcs_to_avm_pcs = map_brillig_pcs_to_avm_pcs(avm_instrs.len(), brillig);

    // Transpile a Brillig instruction to one or more AVM instructions
    for brillig_instr in &brillig.bytecode {
        match brillig_instr {
            BrilligOpcode::BinaryFieldOp {
                destination,
                op,
                lhs,
                rhs,
            } => {
                let avm_opcode = match op {
                    BinaryFieldOp::Add => AvmOpcode::ADD,
                    BinaryFieldOp::Sub => AvmOpcode::SUB,
                    BinaryFieldOp::Mul => AvmOpcode::MUL,
                    BinaryFieldOp::Div => AvmOpcode::DIV,
                    BinaryFieldOp::Equals => AvmOpcode::EQ,
                };
                avm_instrs.push(AvmInstruction {
                    opcode: avm_opcode,
                    indirect: Some(ALL_DIRECT),
                    tag: Some(AvmTypeTag::FIELD),
                    operands: vec![
                        AvmOperand::U32 {
                            value: lhs.to_usize() as u32,
                        },
                        AvmOperand::U32 {
                            value: rhs.to_usize() as u32,
                        },
                        AvmOperand::U32 {
                            value: destination.to_usize() as u32,
                        },
                    ],
                });
            }
            BrilligOpcode::BinaryIntOp {
                destination,
                op,
                bit_size,
                lhs,
                rhs,
            } => {
                let avm_opcode = match op {
                    BinaryIntOp::Add => AvmOpcode::ADD,
                    BinaryIntOp::Sub => AvmOpcode::SUB,
                    BinaryIntOp::Mul => AvmOpcode::MUL,
                    BinaryIntOp::UnsignedDiv => AvmOpcode::DIV,
                    BinaryIntOp::Equals => AvmOpcode::EQ,
                    BinaryIntOp::LessThan => AvmOpcode::LT,
                    BinaryIntOp::LessThanEquals => AvmOpcode::LTE,
                    BinaryIntOp::And => AvmOpcode::AND,
                    BinaryIntOp::Or => AvmOpcode::OR,
                    BinaryIntOp::Xor => AvmOpcode::XOR,
                    BinaryIntOp::Shl => AvmOpcode::SHL,
                    BinaryIntOp::Shr => AvmOpcode::SHR,
                    _ => panic!(
                        "Transpiler doesn't know how to process BinaryIntOp {:?}",
                        brillig_instr
                    ),
                };
                avm_instrs.push(AvmInstruction {
                    opcode: avm_opcode,
                    indirect: Some(ALL_DIRECT),
                    tag: Some(tag_from_bit_size(*bit_size)),
                    operands: vec![
                        AvmOperand::U32 {
                            value: lhs.to_usize() as u32,
                        },
                        AvmOperand::U32 {
                            value: rhs.to_usize() as u32,
                        },
                        AvmOperand::U32 {
                            value: destination.to_usize() as u32,
                        },
                    ],
                });
            }
            BrilligOpcode::CalldataCopy { destination_address, size, offset } => {
                avm_instrs.push(AvmInstruction {
                    opcode: AvmOpcode::CALLDATACOPY,
                    indirect: Some(ALL_DIRECT),
                    operands: vec![
                        AvmOperand::U32 {
                            value: *offset as u32, // cdOffset (calldata offset)
                        }, AvmOperand::U32 {
                            value: *size as u32,
                        }, AvmOperand::U32 {
                            value: destination_address.to_usize() as u32, // dstOffset
                        }],
                        ..Default::default()
                    });
            }
            BrilligOpcode::Jump { location } => {
                let avm_loc = brillig_pcs_to_avm_pcs[*location];
                avm_instrs.push(AvmInstruction {
                    opcode: AvmOpcode::JUMP,
                    operands: vec![AvmOperand::U32 {
                        value: avm_loc as u32,
                    }],
                    ..Default::default()
                });
            }
            BrilligOpcode::JumpIf {
                condition,
                location,
            } => {
                let avm_loc = brillig_pcs_to_avm_pcs[*location];
                avm_instrs.push(AvmInstruction {
                    opcode: AvmOpcode::JUMPI,
                    indirect: Some(ALL_DIRECT),
                    operands: vec![
                        AvmOperand::U32 {
                            value: avm_loc as u32,
                        },
                        AvmOperand::U32 {
                            value: condition.to_usize() as u32,
                        },
                    ],
                    ..Default::default()
                });
            }
            BrilligOpcode::Const { destination, value, bit_size } => {
                handle_const(&mut avm_instrs, destination, value, bit_size);
            }
            BrilligOpcode::Mov {
                destination,
                source,
            } => {
                avm_instrs.push(emit_mov(Some(ALL_DIRECT), source.to_usize() as u32, destination.to_usize() as u32));
            }
            BrilligOpcode::Load {
                destination,
                source_pointer,
            } => {
                avm_instrs.push(emit_mov(Some(ZEROTH_OPERAND_INDIRECT), source_pointer.to_usize() as u32, destination.to_usize() as u32));
            }
            BrilligOpcode::Store {
                destination_pointer,
                source,
            } => {
                avm_instrs.push(emit_mov(Some(FIRST_OPERAND_INDIRECT), source.to_usize() as u32, destination_pointer.to_usize() as u32));
            }
            BrilligOpcode::Call { location } => {
                let avm_loc = brillig_pcs_to_avm_pcs[*location];
                avm_instrs.push(AvmInstruction {
                    opcode: AvmOpcode::INTERNALCALL,
                    operands: vec![AvmOperand::U32 {
                        value: avm_loc as u32,
                    }],
                    ..Default::default()
                });
            }
            BrilligOpcode::Return {} => avm_instrs.push(AvmInstruction {
                opcode: AvmOpcode::INTERNALRETURN,
                ..Default::default()
            }),
            BrilligOpcode::Stop { return_data_offset, return_data_size } => {
                avm_instrs.push(AvmInstruction {
                    opcode: AvmOpcode::RETURN,
                    indirect: Some(ALL_DIRECT),
                    operands: vec![
                        AvmOperand::U32 { value: *return_data_offset as u32 },
                        AvmOperand::U32 { value: *return_data_size as u32 },
                    ],
                    ..Default::default()
                });
            }
            BrilligOpcode::Trap { /*return_data_offset, return_data_size*/ } => {
                // TODO(https://github.com/noir-lang/noir/issues/3113): Trap should support return data
                avm_instrs.push(AvmInstruction {
                    opcode: AvmOpcode::REVERT,
                    indirect: Some(ALL_DIRECT),
                    operands: vec![
                        //AvmOperand::U32 { value: *return_data_offset as u32},
                        //AvmOperand::U32 { value: *return_data_size as u32},
                        AvmOperand::U32 { value: 0 },
                        AvmOperand::U32 { value: 0 },
                    ],
                    ..Default::default()
                });
            },
            BrilligOpcode::Cast { destination, source, bit_size } => {
                avm_instrs.push(emit_cast(source.to_usize() as u32, destination.to_usize() as u32, tag_from_bit_size(*bit_size)));
            }
            BrilligOpcode::ForeignCall { function, destinations, inputs, destination_value_types:_, input_value_types:_ } => {
                handle_foreign_call(&mut avm_instrs, function, destinations, inputs);
            },
            BrilligOpcode::BlackBox(operation) => handle_black_box_function(&mut avm_instrs, operation),
            _ => panic!(
                "Transpiler doesn't know how to process {:?} brillig instruction",
                brillig_instr
            ),
        }
    }

    dbg_print_avm_program(&avm_instrs);

    // Constructing bytecode from instructions
    let mut bytecode = Vec::new();
    for instruction in avm_instrs {
        bytecode.extend_from_slice(&instruction.to_bytes());
    }
    bytecode
}

/// Handle foreign function calls
/// - Environment getting opcodes will be represented as foreign calls
/// - TODO: support for avm external calls through this function
fn handle_foreign_call(
    avm_instrs: &mut Vec<AvmInstruction>,
    function: &String,
    destinations: &Vec<ValueOrArray>,
    inputs: &Vec<ValueOrArray>,
) {
    match function.as_str() {
        "keccak256" | "sha256" => {
            emit_2_field_hash_instruction(avm_instrs, function, destinations, inputs)
        }
        "poseidon" => {
            emit_single_field_hash_instruction(avm_instrs, function, destinations, inputs)
        }
<<<<<<< HEAD
        "storageWrite" => handle_storage_write(avm_instrs, destinations, inputs),
        "storageRead" => handle_storage_read(avm_instrs, destinations, inputs),
        "poseidon" => handle_field_hash_instruction(avm_instrs, function, destinations, inputs),
=======
>>>>>>> cb63cfa9
        _ => handle_getter_instruction(avm_instrs, function, destinations, inputs),
    }
}

<<<<<<< HEAD
fn handle_storage_write(
    avm_instrs: &mut Vec<AvmInstruction>,
    destinations: &Vec<ValueOrArray>,
    inputs: &Vec<ValueOrArray>,
) {
    // For the foreign calls we want to handle, we do not want inputs, as they are getters
    assert!(inputs.len() == 2);
    assert!(destinations.len() == 1); // TODO: we want this to be empty - change aztec nr?

    let slot_offset_maybe = inputs[0];
    let slot_offset = match slot_offset_maybe {
        ValueOrArray::MemoryAddress(slot_offset) => slot_offset.0,
        _ => panic!("ForeignCall address destination should be a single value"),
    };

    let src_offset_maybe = inputs[1];
    let (src_offset, src_size) = match src_offset_maybe {
        ValueOrArray::HeapArray(HeapArray { pointer, size }) => (pointer.0, size),
        _ => panic!("Storage write address inputs should be an array of values"),
    };

    avm_instrs.push(AvmInstruction {
        opcode: AvmOpcode::SSTORE,
        indirect: Some(ZEROTH_OPERAND_INDIRECT),
        operands: vec![
            AvmOperand::U32 {
                value: src_offset as u32,
            },
            AvmOperand::U32 {
                value: src_size as u32,
            },
            AvmOperand::U32 {
                value: slot_offset as u32,
            },
        ],
        ..Default::default()
    })
}

// TODO: storage reads also temporarily return a heap array of values, rather than a single value
fn handle_storage_read(
    avm_instrs: &mut Vec<AvmInstruction>,
    destinations: &Vec<ValueOrArray>,
    inputs: &Vec<ValueOrArray>,
) {
    // For the foreign calls we want to handle, we do not want inputs, as they are getters
    assert!(inputs.len() == 2); // output, len - but we dont use this len - its for the oracle
    assert!(destinations.len() == 1);

    let slot_offset_maybe = inputs[0];
    let slot_offset = match slot_offset_maybe {
        ValueOrArray::MemoryAddress(slot_offset) => slot_offset.0,
        _ => panic!("ForeignCall address destination should be a single value"),
    };

    let dest_offset_maybe = destinations[0];
    let (dest_offset, src_size) = match dest_offset_maybe {
        ValueOrArray::HeapArray(HeapArray { pointer, size }) => (pointer.0, size),
        _ => panic!("Storage write address inputs should be an array of values"),
    };

    avm_instrs.push(AvmInstruction {
        opcode: AvmOpcode::SLOAD,
        indirect: Some(SECOND_OPERAND_INDIRECT),
        operands: vec![
            AvmOperand::U32 {
                value: slot_offset as u32,
            },
            AvmOperand::U32 {
                value: src_size as u32,
            },
            AvmOperand::U32 {
                value: dest_offset as u32,
            },
        ],
        ..Default::default()
    })
}

fn handle_2_field_hash_instruction(
=======
/// Two field hash instructions represent instruction's that's outputs are larger than a field element
///
/// This includes:
/// - keccak
/// - sha256
///
/// In the future the output of these may expand / contract depending on what is most efficient for the circuit
/// to reason about. In order to decrease user friction we will use two field outputs.
fn emit_2_field_hash_instruction(
>>>>>>> cb63cfa9
    avm_instrs: &mut Vec<AvmInstruction>,
    function: &String,
    destinations: &[ValueOrArray],
    inputs: &[ValueOrArray],
) {
    // handle field returns differently
    let hash_offset_maybe = inputs[0];
    let (hash_offset, hash_size) = match hash_offset_maybe {
        ValueOrArray::HeapArray(HeapArray { pointer, size }) => (pointer.0, size),
        _ => panic!("Keccak | Sha256 address inputs destination should be a single value"),
    };

    assert!(destinations.len() == 1);
    let dest_offset_maybe = destinations[0];
    let dest_offset = match dest_offset_maybe {
        ValueOrArray::HeapArray(HeapArray { pointer, size }) => {
            assert!(size == 2);
            pointer.0
        }
        _ => panic!("Keccak | Poseidon address destination should be a single value"),
    };

    let opcode = match function.as_str() {
        "keccak256" => AvmOpcode::KECCAK,
        "sha256" => AvmOpcode::SHA256,
        _ => panic!(
            "Transpiler doesn't know how to process ForeignCall function {:?}",
            function
        ),
    };

    avm_instrs.push(AvmInstruction {
        opcode,
        indirect: Some(3), // 11 - addressing mode, indirect for input and output
        operands: vec![
            AvmOperand::U32 {
                value: dest_offset as u32,
            },
            AvmOperand::U32 {
                value: hash_offset as u32,
            },
            AvmOperand::U32 {
                value: hash_size as u32,
            },
        ],
        ..Default::default()
    });
}

/// A single field hash instruction includes hash functions that emit a single field element
/// directly onto the stack.
///
/// This includes (snark friendly functions):
/// - poseidon2
///
/// Pedersen is not implemented this way as the black box function representation has the correct api.
/// As the Poseidon BBF only deals with a single permutation, it is not quite suitable for our current avm
/// representation.
fn emit_single_field_hash_instruction(
    avm_instrs: &mut Vec<AvmInstruction>,
    function: &String,
    destinations: &[ValueOrArray],
    inputs: &[ValueOrArray],
) {
    // handle field returns differently
    let hash_offset_maybe = inputs[0];
    let (hash_offset, hash_size) = match hash_offset_maybe {
        ValueOrArray::HeapArray(HeapArray { pointer, size }) => (pointer.0, size),
        _ => panic!("Poseidon address inputs destination should be a single value"),
    };

    assert!(destinations.len() == 1);
    let dest_offset_maybe = destinations[0];
    let dest_offset = match dest_offset_maybe {
        ValueOrArray::MemoryAddress(dest_offset) => dest_offset.0,
        _ => panic!("Poseidon address destination should be a single value"),
    };

    let opcode = match function.as_str() {
        "poseidon" => AvmOpcode::POSEIDON,
        _ => panic!(
            "Transpiler doesn't know how to process ForeignCall function {:?}",
            function
        ),
    };

    avm_instrs.push(AvmInstruction {
        opcode,
        indirect: Some(1),
        operands: vec![
            AvmOperand::U32 {
                value: dest_offset as u32,
            },
            AvmOperand::U32 {
                value: hash_offset as u32,
            },
            AvmOperand::U32 {
                value: hash_size as u32,
            },
        ],
        ..Default::default()
    });
}

/// Getter Instructions are instructions that take NO inputs, and return information
/// from the current execution context.
///
/// This includes:
/// - Global variables
/// - Caller
/// - storage address
/// - ...
fn handle_getter_instruction(
    avm_instrs: &mut Vec<AvmInstruction>,
    function: &String,
    destinations: &Vec<ValueOrArray>,
    inputs: &Vec<ValueOrArray>,
) {
    // For the foreign calls we want to handle, we do not want inputs, as they are getters
    assert!(inputs.is_empty());
    assert!(destinations.len() == 1);
    let dest_offset_maybe = destinations[0];
    let dest_offset = match dest_offset_maybe {
        ValueOrArray::MemoryAddress(dest_offset) => dest_offset.0,
        _ => panic!("ForeignCall address destination should be a single value"),
    };

    let opcode = match function.as_str() {
        "address" => AvmOpcode::ADDRESS,
        "storageAddress" => AvmOpcode::STORAGEADDRESS,
        "origin" => AvmOpcode::ORIGIN,
        "sender" => AvmOpcode::SENDER,
        "portal" => AvmOpcode::PORTAL,
        "feePerL1Gas" => AvmOpcode::FEEPERL1GAS,
        "feePerL2Gas" => AvmOpcode::FEEPERL2GAS,
        "feePerDaGas" => AvmOpcode::FEEPERDAGAS,
        "chainId" => AvmOpcode::CHAINID,
        "version" => AvmOpcode::VERSION,
        "blockNumber" => AvmOpcode::BLOCKNUMBER,
        "timestamp" => AvmOpcode::TIMESTAMP,
        // "callStackDepth" => AvmOpcode::CallStackDepth,
        _ => panic!(
            "Transpiler doesn't know how to process ForeignCall function {:?}",
            function
        ),
    };
    avm_instrs.push(AvmInstruction {
        opcode,
        indirect: Some(ALL_DIRECT),
        operands: vec![AvmOperand::U32 {
            value: dest_offset as u32,
        }],
        ..Default::default()
    })
}

/// Handles Brillig's CONST opcode.
fn handle_const(
    avm_instrs: &mut Vec<AvmInstruction>,
    destination: &MemoryAddress,
    value: &Value,
    bit_size: &u32,
) {
    let tag = tag_from_bit_size(*bit_size);
    let dest = destination.to_usize() as u32;

    if !matches!(tag, AvmTypeTag::FIELD) {
        avm_instrs.push(emit_set(tag, dest, value.to_u128()));
    } else {
        // Handling fields is a bit more complex since we cannot fit a field in a single instruction.
        // We need to split the field into 128-bit chunks and set them individually.
        let field = value.to_field();
        if !field.fits_in_u128() {
            // If the field doesn't fit in 128 bits, we need scratch space. That's not trivial.
            // Will this ever happen? ACIR supports up to 126 bit fields.
            // However, it might be needed _inside_ the unconstrained function.
            panic!("SET: Field value doesn't fit in 128 bits, that's not supported yet!");
        }
        avm_instrs.extend([
            emit_set(AvmTypeTag::UINT128, dest, field.to_u128()),
            emit_cast(dest, dest, AvmTypeTag::FIELD),
        ]);
    }
}

/// Emits an AVM SET instruction.
fn emit_set(tag: AvmTypeTag, dest: u32, value: u128) -> AvmInstruction {
    AvmInstruction {
        opcode: AvmOpcode::SET,
        indirect: Some(ALL_DIRECT),
        tag: Some(tag),
        operands: vec![
            // const
            match tag {
                AvmTypeTag::UINT8 => AvmOperand::U8 { value: value as u8 },
                AvmTypeTag::UINT16 => AvmOperand::U16 {
                    value: value as u16,
                },
                AvmTypeTag::UINT32 => AvmOperand::U32 {
                    value: value as u32,
                },
                AvmTypeTag::UINT64 => AvmOperand::U64 {
                    value: value as u64,
                },
                AvmTypeTag::UINT128 => AvmOperand::U128 { value },
                _ => panic!("Invalid type tag {:?} for set", tag),
            },
            // dest offset
            AvmOperand::U32 { value: dest },
        ],
    }
}

/// Emits an AVM CAST instruction.
fn emit_cast(source: u32, destination: u32, dst_tag: AvmTypeTag) -> AvmInstruction {
    AvmInstruction {
        opcode: AvmOpcode::CAST,
        indirect: Some(ALL_DIRECT),
        tag: Some(dst_tag),
        operands: vec![
            AvmOperand::U32 { value: source },
            AvmOperand::U32 { value: destination },
        ],
    }
}

/// Emits an AVM MOV instruction.
fn emit_mov(indirect: Option<u8>, source: u32, dest: u32) -> AvmInstruction {
    AvmInstruction {
        opcode: AvmOpcode::MOV,
        indirect,
        operands: vec![
            AvmOperand::U32 { value: source },
            AvmOperand::U32 { value: dest },
        ],
        ..Default::default()
    }
}

/// Black box functions, for the meantime only covers pedersen operations as the blackbox function api suits our current needs.
/// (array goes in -> field element comes out)
fn handle_black_box_function(avm_instrs: &mut Vec<AvmInstruction>, operation: &BlackBoxOp) {
    match operation {
        BlackBoxOp::PedersenHash {
            inputs,
            domain_separator: _,
            output,
        } => {
            let hash_offset = inputs.pointer.0;
            let hash_size = inputs.size.0;

            let dest_offset = output.0;

            avm_instrs.push(AvmInstruction {
                opcode: AvmOpcode::PEDERSEN,
                indirect: Some(1),
                operands: vec![
                    AvmOperand::U32 {
                        value: dest_offset as u32,
                    },
                    AvmOperand::U32 {
                        value: hash_offset as u32,
                    },
                    AvmOperand::U32 {
                        value: hash_size as u32,
                    },
                ],
                ..Default::default()
            });
        }
        _ => panic!(
            "Transpiler doesn't know how to process BlackBoxOp {:?}",
            operation
        ),
    }
}

/// Compute an array that maps each Brillig pc to an AVM pc.
/// This must be done before transpiling to properly transpile jump destinations.
/// This is necessary for two reasons:
/// 1. The transpiler injects `initial_offset` instructions at the beginning of the program.
/// 2. Some brillig instructions (_e.g._ Stop, or certain ForeignCalls) map to multiple AVM instructions
/// args:
///     initial_offset: how many AVM instructions were inserted at the start of the program
///     brillig: the Brillig program
/// returns: an array where each index is a Brillig pc,
///     and each value is the corresponding AVM pc.
fn map_brillig_pcs_to_avm_pcs(initial_offset: usize, brillig: &Brillig) -> Vec<usize> {
    let mut pc_map = vec![0; brillig.bytecode.len()];

    pc_map[0] = initial_offset;
    for i in 0..brillig.bytecode.len() - 1 {
        let num_avm_instrs_for_this_brillig_instr = match &brillig.bytecode[i] {
            BrilligOpcode::Const { bit_size: 254, .. } => 2,
            _ => 1,
        };
        // next Brillig pc will map to an AVM pc offset by the
        // number of AVM instructions generated for this Brillig one
        pc_map[i + 1] = pc_map[i] + num_avm_instrs_for_this_brillig_instr;
    }
    pc_map
}

fn tag_from_bit_size(bit_size: u32) -> AvmTypeTag {
    match bit_size {
        1 => AvmTypeTag::UINT8, // temp workaround
        8 => AvmTypeTag::UINT8,
        16 => AvmTypeTag::UINT16,
        32 => AvmTypeTag::UINT32,
        64 => AvmTypeTag::UINT64,
        128 => AvmTypeTag::UINT128,
        254 => AvmTypeTag::FIELD,
        _ => panic!("The AVM doesn't support integer bit size {:?}", bit_size),
    }
}<|MERGE_RESOLUTION|>--- conflicted
+++ resolved
@@ -241,18 +241,13 @@
         "poseidon" => {
             emit_single_field_hash_instruction(avm_instrs, function, destinations, inputs)
         }
-<<<<<<< HEAD
-        "storageWrite" => handle_storage_write(avm_instrs, destinations, inputs),
-        "storageRead" => handle_storage_read(avm_instrs, destinations, inputs),
-        "poseidon" => handle_field_hash_instruction(avm_instrs, function, destinations, inputs),
-=======
->>>>>>> cb63cfa9
+        "storageWrite" => emit_storage_write(avm_instrs, destinations, inputs),
+        "storageRead" => emit_storage_read(avm_instrs, destinations, inputs),
         _ => handle_getter_instruction(avm_instrs, function, destinations, inputs),
     }
 }
 
-<<<<<<< HEAD
-fn handle_storage_write(
+fn emit_storage_write(
     avm_instrs: &mut Vec<AvmInstruction>,
     destinations: &Vec<ValueOrArray>,
     inputs: &Vec<ValueOrArray>,
@@ -292,7 +287,7 @@
 }
 
 // TODO: storage reads also temporarily return a heap array of values, rather than a single value
-fn handle_storage_read(
+fn emit_storage_read(
     avm_instrs: &mut Vec<AvmInstruction>,
     destinations: &Vec<ValueOrArray>,
     inputs: &Vec<ValueOrArray>,
@@ -331,8 +326,6 @@
     })
 }
 
-fn handle_2_field_hash_instruction(
-=======
 /// Two field hash instructions represent instruction's that's outputs are larger than a field element
 ///
 /// This includes:
@@ -342,7 +335,6 @@
 /// In the future the output of these may expand / contract depending on what is most efficient for the circuit
 /// to reason about. In order to decrease user friction we will use two field outputs.
 fn emit_2_field_hash_instruction(
->>>>>>> cb63cfa9
     avm_instrs: &mut Vec<AvmInstruction>,
     function: &String,
     destinations: &[ValueOrArray],
