--- conflicted
+++ resolved
@@ -121,17 +121,13 @@
 
 class unrolled_standard_verifier_settings : public standard_settings {
   public:
-<<<<<<< HEAD
+    typedef barretenberg::fr fr;
+    typedef barretenberg::g1 g1;
+    typedef transcript::StandardTranscript Transcript;
+    typedef VerifierArithmeticWidget<fr, g1::affine_element, Transcript> ArithmeticWidget;
+    typedef VerifierPermutationWidget<fr, g1::affine_element, Transcript> PermutationWidget;
+
     static constexpr transcript::HashType hash_type = transcript::HashType::PedersenBlake2s;
-=======
-    typedef barretenberg::fr fr;
-    typedef barretenberg::g1 g1;
-    typedef transcript::StandardTranscript Transcript;
-    typedef VerifierArithmeticWidget<fr, g1::affine_element, Transcript> ArithmeticWidget;
-    typedef VerifierPermutationWidget<fr, g1::affine_element, Transcript> PermutationWidget;
-
-    static constexpr transcript::HashType hash_type = transcript::HashType::Blake2s;
->>>>>>> 303acc94
     static constexpr size_t num_challenge_bytes = 16;
     static constexpr bool use_linearisation = false;
     static fr append_scalar_multiplication_inputs(verification_key* key,
