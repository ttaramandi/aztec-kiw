--- conflicted
+++ resolved
@@ -135,14 +135,9 @@
     static address_t<Builder> derive_from_private_key(field_t<Builder> const& private_key)
     {
         // TODO: Dummy logic, for now. Proper derivation undecided.
-<<<<<<< HEAD
-        cycle_group<Composer> public_key = cycle_group<Composer>(grumpkin::g1::affine_one) *
-                                           cycle_group<Composer>::cycle_scalar::create_from_bn254_scalar(private_key);
-        return address_t<Composer>(public_key.x);
-=======
-        point<Builder> public_key = group<Builder>::template fixed_base_scalar_mul_g1<254>(private_key);
+        cycle_group<Builder> public_key = cycle_group<Builder>(grumpkin::g1::affine_one) *
+                                          cycle_group<Builder>::cycle_scalar::create_from_bn254_scalar(private_key);
         return address_t<Builder>(public_key.x);
->>>>>>> b4ad8f38
     }
 
     friend std::ostream& operator<<(std::ostream& os, address_t<Builder> const& v) { return os << v.address_; }
