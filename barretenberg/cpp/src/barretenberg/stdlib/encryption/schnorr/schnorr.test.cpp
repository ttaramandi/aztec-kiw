--- conflicted
+++ resolved
@@ -11,179 +11,12 @@
 using namespace proof_system::plonk::stdlib;
 using namespace proof_system::plonk::stdlib::schnorr;
 
-<<<<<<< HEAD
-using Composer = proof_system::UltraCircuitBuilder;
-using bool_ct = bool_t<Composer>;
-using byte_array_ct = byte_array<Composer>;
-using field_ct = field_t<Composer>;
-using witness_ct = witness_t<Composer>;
-
-=======
 using Builder = proof_system::UltraCircuitBuilder;
 using bool_ct = bool_t<Builder>;
 using byte_array_ct = byte_array<Builder>;
 using field_ct = field_t<Builder>;
-using point_ct = point<Builder>;
 using witness_ct = witness_t<Builder>;
 
-auto run_scalar_mul_test = [](grumpkin::fr scalar_mont, bool expect_verify) {
-    Builder builder = Builder();
-
-    grumpkin::fr scalar = scalar_mont.from_montgomery_form();
-
-    uint256_t scalar_low{ scalar.data[0], scalar.data[1], 0ULL, 0ULL };
-    uint256_t scalar_high{ scalar.data[2], scalar.data[3], 0ULL, 0ULL };
-
-    field_ct input_lo = witness_ct(&builder, scalar_low);
-    field_ct input_hi = witness_ct(&builder, scalar_high);
-
-    grumpkin::g1::element expected = grumpkin::g1::one * scalar_mont;
-    expected = expected.normalize();
-    point_ct point_input{ witness_ct(&builder, grumpkin::g1::affine_one.x),
-                          witness_ct(&builder, grumpkin::g1::affine_one.y) };
-
-    point_ct output = variable_base_mul(point_input, input_lo, input_hi);
-
-    if (expect_verify) {
-        EXPECT_EQ(output.x.get_value(), expected.x);
-        EXPECT_EQ(output.y.get_value(), expected.y);
-    };
-
-    info("num gates = ", builder.get_num_gates());
-
-    bool result = builder.check_circuit();
-    EXPECT_EQ(result, expect_verify);
-};
-
-typedef wnaf_record<Builder> wnaf_record_ct;
-
-/**
- * @brief Helper function to compare wnaf_records, useful since == on bool_ct's returns a bool_ct.
- */
-bool compare_records(wnaf_record_ct a, wnaf_record_ct b)
-{
-    bool result = a.skew.witness_bool == b.skew.witness_bool;
-    if (result) {
-        for (size_t i = 0; i != a.bits.size(); ++i) {
-            bool a_bit = a.bits[i].witness_bool;
-            bool b_bit = b.bits[i].witness_bool;
-            result = result == false ? false : a_bit == b_bit;
-        }
-    }
-    return result;
-}
-
-TEST(stdlib_schnorr, convert_field_into_wnaf_special)
-{
-    Builder builder = Builder();
-
-    // the wnaf_record ((b_1, ... b_128), skew) corresponding to the 129-bit  non-negative value
-    // is, 2^128 + 2^127 w_1 + ... + 2 w_127 + w_128 - skew, where w_i = 1 if b_i is true, else -1..
-    // We make some auxiliary wnaf records that will be helpful.
-    std::vector<bool_ct> false128(128, false);
-    wnaf_record_ct all_false({ .bits = false128, .skew = false });
-
-    std::vector<bool_ct> true128(128, true);
-    wnaf_record_ct all_true({ .bits = true128, .skew = true });
-
-    // establish a list of special values to be converted to a wnaf_record
-    std::vector<uint256_t> special_values({ 1,
-                                            0,
-                                            (static_cast<uint256_t>(1) << 128) - 1,
-                                            (static_cast<uint256_t>(1) << 128) + 1,
-                                            (static_cast<uint256_t>(1) << 128),
-                                            (static_cast<uint256_t>(1) << 129) - 1 });
-
-    size_t num_special_values(special_values.size());
-
-    // convert these values to field elements
-    std::vector<field_ct> special_field_elts(num_special_values);
-    for (size_t i = 0; i != num_special_values; ++i) {
-        field_ct a(special_values[i]);
-        special_field_elts[i] = a;
-    };
-
-    // manually build the expected wnaf records
-    //  1 is given by ((false, ..., false), false)
-    auto record_1 = all_false;
-
-    // 0 is given by ((false, ..., false), true)
-    auto record_0 = all_false;
-    record_0.skew = true;
-
-    // 2^128 - 1 = 2^128 - 2^127 + (2^127 - 1) - 0 is given by((false, true, ..., true), false)
-    auto record_128_minus_1 = all_true;
-    record_128_minus_1.bits[0] = false;
-    record_128_minus_1.skew = false;
-
-    // 2^128 + 1 = 2^128 + (2^127 - (2^127 - 1)) - 0 is given by((true, false, false, ..., false), false)
-    auto record_128_plus_1 = all_false;
-    record_128_plus_1.bits[0] = true;
-
-    // 2^128  = 2^128 + (2^127 - (2^127 - 1)) - 1 is given by((true, false, false, ..., false), true)
-    auto record_128 = all_false;
-    record_128.bits[0] = true;
-    record_128.skew = true;
-
-    // // 2^129-1 = 2^128 + 2^127 + ... + 1 - 0 should be given by ((true, true, ..., true), false).
-    // Note: fixed_wnaf<129, 1, 1>, used inside of convert_field_into_wnaf, incorrectly computes the the coefficient
-    // of
-    // 2^127 in the wnaf representation of to be -1.
-    auto record_max = all_true;
-    record_max.skew = false;
-
-    std::vector<wnaf_record_ct> expected_wnaf_records(
-        { record_1, record_0, record_128_minus_1, record_128_plus_1, record_128, record_max });
-
-    // integers less than 2^128 are converted correctly
-    for (size_t i = 0; i != num_special_values; ++i) {
-        field_ct elt = special_field_elts[i];
-        wnaf_record_ct record = convert_field_into_wnaf(&builder, elt);
-        wnaf_record_ct expected_record = expected_wnaf_records[i];
-        bool records_equal = compare_records(record, expected_record);
-        ASSERT_TRUE(records_equal);
-        ASSERT_FALSE(builder.failed());
-    }
-}
-
-TEST(stdlib_schnorr, convert_field_into_wnaf)
-{
-    Builder builder = Builder();
-
-    grumpkin::fq scalar_mont = grumpkin::fq::random_element();
-    grumpkin::fq scalar = scalar_mont.from_montgomery_form();
-
-    // our wnaf records only represent 128 bits, so we test by generating a field
-    // element and then truncating.
-    scalar.data[2] = 0ULL;
-    scalar.data[3] = 0ULL;
-
-    scalar = scalar.to_montgomery_form();
-
-    field_ct input(&builder, scalar);
-    convert_field_into_wnaf(&builder, input);
-
-    info("num gates = ", builder.get_num_gates());
-
-    bool result = builder.check_circuit();
-    EXPECT_EQ(result, true);
-}
-
-/**
- * @brief Test variable_base_mul(const point<C>& pub_key,
- *                               const field_t<C>& low_bits,
- *                               const field_t<C>& high_bits)
- * by taking a random field Fr element s, computing the corresponding Grumpkin G1 element both natively
- * and using the function in question (splitting s into 128-bit halves), then comparing the results.
- */
-TEST(stdlib_schnorr, test_scalar_mul_low_high)
-{
-    run_scalar_mul_test(grumpkin::fr::random_element(), true);
-    run_scalar_mul_test(grumpkin::fr(static_cast<uint256_t>(1) << 128), false);
-    run_scalar_mul_test(0, false);
-}
-
->>>>>>> b4ad8f38
 /**
  * @test Test circuit verifying a Schnorr signature generated by \see{crypto::schnorr::verify_signature}.
  * We only test: messages signed and verified using Grumpkin and the BLAKE2s hash function. We test strings of lengths
@@ -210,17 +43,11 @@
             message_string, account.public_key, signature);
         EXPECT_EQ(first_result, true);
 
-<<<<<<< HEAD
-        cycle_group<Composer> pub_key{ witness_ct(&composer, account.public_key.x),
-                                       witness_ct(&composer, account.public_key.y),
-                                       false };
-        signature_bits sig = convert_signature(&composer, signature);
-        byte_array_ct message(&composer, message_string);
-=======
-        point_ct pub_key{ witness_ct(&builder, account.public_key.x), witness_ct(&builder, account.public_key.y) };
+        cycle_group<Builder> pub_key{ witness_ct(&builder, account.public_key.x),
+                                      witness_ct(&builder, account.public_key.y),
+                                      false };
         signature_bits sig = convert_signature(&builder, signature);
         byte_array_ct message(&builder, message_string);
->>>>>>> b4ad8f38
         verify_signature(message, pub_key, sig);
 
         info("num gates = ", builder.get_num_gates());
@@ -259,17 +86,11 @@
     EXPECT_EQ(native_result, false);
 
     // check stdlib verification with account 2 public key fails
-<<<<<<< HEAD
-    cycle_group<Composer> pub_key2_ct{ witness_ct(&composer, account2.public_key.x),
-                                       witness_ct(&composer, account2.public_key.y),
-                                       false };
-    signature_bits sig = convert_signature(&composer, signature);
-    byte_array_ct message(&composer, message_string);
-=======
-    point_ct pub_key2_ct{ witness_ct(&builder, account2.public_key.x), witness_ct(&builder, account2.public_key.y) };
+    cycle_group<Builder> pub_key2_ct{ witness_ct(&builder, account2.public_key.x),
+                                      witness_ct(&builder, account2.public_key.y),
+                                      false };
     signature_bits sig = convert_signature(&builder, signature);
     byte_array_ct message(&builder, message_string);
->>>>>>> b4ad8f38
     verify_signature(message, pub_key2_ct, sig);
 
     info("num gates = ", builder.get_num_gates());
@@ -300,17 +121,11 @@
         longer_string, account.public_key, signature);
     EXPECT_EQ(first_result, true);
 
-<<<<<<< HEAD
-    cycle_group<Composer> pub_key{ witness_ct(&composer, account.public_key.x),
-                                   witness_ct(&composer, account.public_key.y),
-                                   false };
-    signature_bits sig = convert_signature(&composer, signature);
-    byte_array_ct message(&composer, longer_string);
-=======
-    point_ct pub_key{ witness_ct(&builder, account.public_key.x), witness_ct(&builder, account.public_key.y) };
+    cycle_group<Builder> pub_key{ witness_ct(&builder, account.public_key.x),
+                                  witness_ct(&builder, account.public_key.y),
+                                  false };
     signature_bits sig = convert_signature(&builder, signature);
     byte_array_ct message(&builder, longer_string);
->>>>>>> b4ad8f38
     bool_ct signature_result = signature_verification_result(message, pub_key, sig);
     EXPECT_EQ(signature_result.witness_bool, true);
 
@@ -350,17 +165,11 @@
     EXPECT_EQ(native_result, false);
 
     // check stdlib verification with account 2 public key fails
-<<<<<<< HEAD
-    cycle_group<Composer> pub_key2_ct{ witness_ct(&composer, account2.public_key.x),
-                                       witness_ct(&composer, account2.public_key.y),
-                                       false };
-    signature_bits sig = convert_signature(&composer, signature);
-    byte_array_ct message(&composer, message_string);
-=======
-    point_ct pub_key2_ct{ witness_ct(&builder, account2.public_key.x), witness_ct(&builder, account2.public_key.y) };
+    cycle_group<Builder> pub_key2_ct{ witness_ct(&builder, account2.public_key.x),
+                                      witness_ct(&builder, account2.public_key.y),
+                                      false };
     signature_bits sig = convert_signature(&builder, signature);
     byte_array_ct message(&builder, message_string);
->>>>>>> b4ad8f38
     bool_ct signature_result = signature_verification_result(message, pub_key2_ct, sig);
     EXPECT_EQ(signature_result.witness_bool, false);
 
