#pragma once

#include "barretenberg/crypto/hmac/hmac.hpp"
<<<<<<< HEAD
#include "barretenberg/crypto/pedersen_hash/pedersen.hpp"
=======
#include "barretenberg/crypto/pedersen_commitment/pedersen.hpp"
>>>>>>> 0dfc6073

#include "schnorr.hpp"

namespace crypto {
namespace schnorr {

/**
 * @brief Generate the schnorr signature challenge parameter `e` given a message, signer pubkey and nonce
 *
 * @details Normal Schnorr param e = H(R.x || pubkey || message)
 * But we want to keep hash preimage to <= 64 bytes for a 32 byte message
 * (for performance reasons in our join-split circuit!)
 *
 * barretenberg schnorr defines e as the following:
 *
 * e = H(pedersen(R.x || pubkey.x || pubkey.y), message)
 *
 * pedersen is collision resistant => e can be modelled as randomly distributed
 * as long as H can be modelled as a random oracle
 *
 * @tparam Hash the hash-function used as random-oracle
 * @tparam G1 Group over which the signature is produced
 * @param message what are we signing over?
 * @param pubkey the pubkey of the signer
 * @param R the nonce
 * @return e = H(pedersen(R.x || pubkey.x || pubkey.y), message) as a 256-bit integer,
 *      represented in a container of 32 uint8_t's
 *
 *
 * @warning When the order of G1 is significantly smaller than 2²⁵⁶−1,
 * the distribution of `e` is no longer uniform over `Fr`. This mainly affects
 * the ZK property of the scheme. If signatures are never revealed (i.e. if they
 * are always private inputs to circuits) then nothing would be revealed anyway.
 */
template <typename Hash, typename G1>
static auto generate_schnorr_challenge(const std::string& message,
                                       const typename G1::affine_element& pubkey,
                                       const typename G1::affine_element& R)
{
    using Fq = typename G1::coordinate_field;
    // create challenge message pedersen_commitment(R.x, pubkey)
<<<<<<< HEAD
    Fq compressed_keys = crypto::pedersen_hash::hash({ R.x, pubkey.x, pubkey.y });
=======
    Fq compressed_keys = crypto::pedersen_commitment::compress_native({ R.x, pubkey.x, pubkey.y });
>>>>>>> 0dfc6073
    std::vector<uint8_t> e_buffer;
    write(e_buffer, compressed_keys);
    std::copy(message.begin(), message.end(), std::back_inserter(e_buffer));

    // hash the result of the pedersen hash digest
    // we return auto since some hash implementation return
    // either a std::vector or a std::array with 32 bytes
    return Hash::hash(e_buffer);
}

/**
 * @brief Construct a Schnorr signature of the form (random - priv * hash, hash) using the group G1.
 *
 * @warning Proofs are not deterministic.
 *
 * @tparam Hash: A function std::vector<uint8_t> -> std::array<uint8_t, 32>
 * @tparam Fq:   The field over which points of G1 are defined.
 * @tparam Fr:   A class with a random element generator, where the multiplication
 * G1::one * k is defined for any randomly-generated class member.
 * @tparam G1:   A group with a generator G1:one, where an element R is assumed
 * to posses an 'x-coordinate' R.x lying in the field Fq. It is also assumed that
 * G1 comes with a notion of an 'affine element'.
 * @param message A standard library string reference.
 * @param account A private key-public key pair in Fr × {affine elements of G1}.
 * @return signature
 */
template <typename Hash, typename Fq, typename Fr, typename G1>
signature construct_signature(const std::string& message, const key_pair<Fr, G1>& account)
{
    // sanity check to ensure our hash function produces `e_raw`
    // of exactly 32 bytes.
    static_assert(Hash::OUTPUT_SIZE == 32);

    auto& public_key = account.public_key;
    auto& private_key = account.private_key;

    // sample random nonce k
    //
    // Fr::random_element() will call std::random_device, which in turn relies on system calls to generate a string
    // of random bits. It is important to ensure that the execution environment will correctly supply system calls
    // that give std::random_device access to an entropy source that produces a string of non-deterministic
    // uniformly random bits. For example, when compiling into a wasm binary, it is essential that the random_get
    // method is overloaded to utilise a suitable entropy source
    // (see https://github.com/WebAssembly/WASI/blob/main/phases/snapshot/docs.md)
    //
    // TODO: securely erase `k`
    Fr k = Fr::random_element();

    typename G1::affine_element R(G1::one * k);

    auto e_raw = generate_schnorr_challenge<Hash, G1>(message, public_key, R);
    // the conversion from e_raw results in a biased field element e
    Fr e = Fr::serialize_from_buffer(&e_raw[0]);
    Fr s = k - (private_key * e);

    // we serialize e_raw rather than e, so that no binary conversion needs to be
    // performed during verification.
    // indeed, e_raw defines an integer exponent which exponentiates the public_key point.
    // if we define e_uint as the integers whose binary representation is e_raw,
    // and e = e_uint % r, where r is the order of the curve,
    // and pk as the point representing the public_key,
    // then e•pk = e_uint•pk
    signature sig;
    Fr::serialize_to_buffer(s, &sig.s[0]);
    std::copy(e_raw.begin(), e_raw.end(), sig.e.begin());
    return sig;
}

/**
 * @brief Verify a Schnorr signature of the sort produced by construct_signature.
 */
template <typename Hash, typename Fq, typename Fr, typename G1>
bool verify_signature(const std::string& message, const typename G1::affine_element& public_key, const signature& sig)
{
    using affine_element = typename G1::affine_element;
    using element = typename G1::element;

    if (!public_key.on_curve() || public_key.is_point_at_infinity()) {
        return false;
    }
    // Deserializing from a 256-bit buffer will induce a bias on the order of
    // 1/(2(256-log(r))) where r is the order of Fr, since we perform a modular reduction
    Fr e = Fr::serialize_from_buffer(&sig.e[0]);

    // reading s in this way always applies the modular reduction, and
    // therefore a signature where (r,s') where s'=s+Fr::modulus would also be accepted
    // this makes our signatures malleable, but is not an issue in the context of the
    // circuits where we use these signatures
    Fr s = Fr::serialize_from_buffer(&sig.s[0]);

    if (s == 0 || e == 0) {
        return false;
    }

    // R = g^{sig.s} • pub^{sig.e}
    affine_element R(element(public_key) * e + G1::one * s);
    if (R.is_point_at_infinity()) {
        // this result implies k == 0, which would be catastrophic for the prover.
        // it is a cheap check that ensures this doesn't happen.
        return false;
    }

    // compare the _hashes_ rather than field elements modulo r

    // e = H(pedersen(r, pk.x, pk.y), m), where r = x(R)
    auto target_e = generate_schnorr_challenge<Hash, G1>(message, public_key, R);
    return std::equal(sig.e.begin(), sig.e.end(), target_e.begin(), target_e.end());
}
} // namespace schnorr
} // namespace crypto<|MERGE_RESOLUTION|>--- conflicted
+++ resolved
@@ -1,11 +1,7 @@
 #pragma once
 
 #include "barretenberg/crypto/hmac/hmac.hpp"
-<<<<<<< HEAD
-#include "barretenberg/crypto/pedersen_hash/pedersen.hpp"
-=======
 #include "barretenberg/crypto/pedersen_commitment/pedersen.hpp"
->>>>>>> 0dfc6073
 
 #include "schnorr.hpp"
 
@@ -47,11 +43,7 @@
 {
     using Fq = typename G1::coordinate_field;
     // create challenge message pedersen_commitment(R.x, pubkey)
-<<<<<<< HEAD
-    Fq compressed_keys = crypto::pedersen_hash::hash({ R.x, pubkey.x, pubkey.y });
-=======
     Fq compressed_keys = crypto::pedersen_commitment::compress_native({ R.x, pubkey.x, pubkey.y });
->>>>>>> 0dfc6073
     std::vector<uint8_t> e_buffer;
     write(e_buffer, compressed_keys);
     std::copy(message.begin(), message.end(), std::back_inserter(e_buffer));
