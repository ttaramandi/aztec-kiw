#pragma once
#include "barretenberg/flavor/flavor.hpp"
#include "barretenberg/proof_system/composer/composer_lib.hpp"
#include "barretenberg/protogalaxy/decider_prover.hpp"
#include "barretenberg/protogalaxy/decider_verifier.hpp"
#include "barretenberg/protogalaxy/protogalaxy_prover.hpp"
#include "barretenberg/protogalaxy/protogalaxy_verifier.hpp"
#include "barretenberg/srs/global_crs.hpp"
#include "barretenberg/sumcheck/instance/prover_instance.hpp"
#include "barretenberg/ultra_honk/merge_prover.hpp"
#include "barretenberg/ultra_honk/merge_verifier.hpp"
#include "barretenberg/ultra_honk/ultra_prover.hpp"
#include "barretenberg/ultra_honk/ultra_verifier.hpp"

namespace proof_system::honk {
template <UltraFlavor Flavor> class UltraComposer_ {
  public:
    using CircuitBuilder = typename Flavor::CircuitBuilder;
    using ProvingKey = typename Flavor::ProvingKey;
    using VerificationKey = typename Flavor::VerificationKey;
    using PCS = typename Flavor::PCS;
    using CommitmentKey = typename Flavor::CommitmentKey;
    using VerifierCommitmentKey = typename Flavor::VerifierCommitmentKey;
    using ProverInstance = ProverInstance_<Flavor>;
    using Instance = ProverInstance;
    using FF = typename Flavor::FF;
    using Transcript = typename Flavor::Transcript;
    using CRSFactory = srs::factories::CrsFactory<typename Flavor::Curve>;

    static constexpr size_t NUM_FOLDING = 2;
    using ProverInstances = ProverInstances_<Flavor, NUM_FOLDING>;
    using VerifierInstances = VerifierInstances_<Flavor, NUM_FOLDING>;

    // offset due to placing zero wires at the start of execution trace
    static constexpr size_t num_zero_rows = Flavor::has_zero_row ? 1 : 0;
    static constexpr std::string_view NAME_STRING = "UltraHonk";
    static constexpr size_t NUM_WIRES = CircuitBuilder::NUM_WIRES;

    // The crs_factory holds the path to the srs and exposes methods to extract the srs elements
    std::shared_ptr<CRSFactory> crs_factory_;
    // The commitment key is passed to the prover but also used herein to compute the verfication key commitments
    std::shared_ptr<CommitmentKey> commitment_key;

    UltraComposer_() { crs_factory_ = barretenberg::srs::get_crs_factory(); }

    explicit UltraComposer_(std::shared_ptr<CRSFactory> crs_factory)
        : crs_factory_(std::move(crs_factory))
    {}

    UltraComposer_(UltraComposer_&& other) noexcept = default;
    UltraComposer_(UltraComposer_ const& other) noexcept = default;
    UltraComposer_& operator=(UltraComposer_&& other) noexcept = default;
    UltraComposer_& operator=(UltraComposer_ const& other) noexcept = default;
    ~UltraComposer_() = default;

    std::shared_ptr<CommitmentKey> compute_commitment_key(size_t circuit_size)
    {
        commitment_key = std::make_shared<CommitmentKey>(circuit_size + 1);
        return commitment_key;
    };

    std::shared_ptr<Instance> create_instance(CircuitBuilder& circuit);

    UltraProver_<Flavor> create_prover(const std::shared_ptr<Instance>&,
                                       const std::shared_ptr<Transcript>& transcript = std::make_shared<Transcript>());

    UltraVerifier_<Flavor> create_verifier(
        const std::shared_ptr<Instance>&,
        const std::shared_ptr<Transcript>& transcript = std::make_shared<Transcript>());

<<<<<<< HEAD
    DeciderProver_<Flavor> create_decider_prover(
        const std::shared_ptr<Instance>&,
        const std::shared_ptr<Transcript>& transcript = std::make_shared<Transcript>());
    DeciderProver_<Flavor> create_decider_prover(
        const std::shared_ptr<Instance>&,
        const std::shared_ptr<CommitmentKey>&,
        const std::shared_ptr<Transcript>& transcript = std::make_shared<Transcript>());

    DeciderVerifier_<Flavor> create_decider_verifier(
        const std::shared_ptr<Instance>&,
        const std::shared_ptr<Transcript>& transcript = std::make_shared<Transcript>());
=======
    UltraVerifier_<Flavor> create_verifier(CircuitBuilder& circuit);

    UltraVerifier_<Flavor> create_ultra_with_keccak_verifier(CircuitBuilder& circuit);
>>>>>>> 5c6c2caf

    /**
     * @brief Create Prover for Goblin ECC op queue merge protocol
     *
     * @param op_queue
     * @return MergeProver_<Flavor>
     * TODO(https://github.com/AztecProtocol/barretenberg/issues/804): Goblin should be responsible for constructing
     * merge prover/verifier.
     */
    MergeProver_<Flavor> create_merge_prover(
        const std::shared_ptr<ECCOpQueue>& op_queue,
        const std::shared_ptr<Transcript>& transcript = std::make_shared<Transcript>())
    {
        // Store the previous aggregate op queue size and update the current one
        op_queue->set_size_data();
        // Merge requires a commitment key with size equal to that of the current op queue transcript T_i since the
        // shift of the current contribution t_i will be of degree equal to deg(T_i)
        auto commitment_key = compute_commitment_key(op_queue->get_current_size());
        return MergeProver_<Flavor>(commitment_key, op_queue, transcript);
    }

    /**
     * @brief Create Verifier for Goblin ECC op queue merge protocol
     *
     * @return MergeVerifier_<Flavor>
     */
    MergeVerifier_<Flavor> create_merge_verifier() { return MergeVerifier_<Flavor>(); }

    ProtoGalaxyProver_<ProverInstances> create_folding_prover(const std::vector<std::shared_ptr<Instance>>& instances,
                                                              const std::shared_ptr<CommitmentKey>& commitment_key)
    {
        ProtoGalaxyProver_<ProverInstances> output_state(instances, commitment_key);

        return output_state;
    };
    ProtoGalaxyVerifier_<VerifierInstances> create_folding_verifier()
    {

        auto insts = VerifierInstances();
        ProtoGalaxyVerifier_<VerifierInstances> output_state(insts);

        return output_state;
    };

    /**
     * @brief Compute the verification key of an Instance, produced from a finalised circuit.
     *
     * @param inst
     */
    void compute_verification_key(const std::shared_ptr<Instance>&);
};

extern template class UltraComposer_<honk::flavor::Ultra>;
extern template class UltraComposer_<honk::flavor::GoblinUltra>;
// TODO(#532): this pattern is weird; is this not instantiating the templates?
using UltraComposer = UltraComposer_<honk::flavor::Ultra>;
using GoblinUltraComposer = UltraComposer_<honk::flavor::GoblinUltra>;
} // namespace proof_system::honk<|MERGE_RESOLUTION|>--- conflicted
+++ resolved
@@ -68,7 +68,6 @@
         const std::shared_ptr<Instance>&,
         const std::shared_ptr<Transcript>& transcript = std::make_shared<Transcript>());
 
-<<<<<<< HEAD
     DeciderProver_<Flavor> create_decider_prover(
         const std::shared_ptr<Instance>&,
         const std::shared_ptr<Transcript>& transcript = std::make_shared<Transcript>());
@@ -80,11 +79,9 @@
     DeciderVerifier_<Flavor> create_decider_verifier(
         const std::shared_ptr<Instance>&,
         const std::shared_ptr<Transcript>& transcript = std::make_shared<Transcript>());
-=======
     UltraVerifier_<Flavor> create_verifier(CircuitBuilder& circuit);
 
     UltraVerifier_<Flavor> create_ultra_with_keccak_verifier(CircuitBuilder& circuit);
->>>>>>> 5c6c2caf
 
     /**
      * @brief Create Prover for Goblin ECC op queue merge protocol
