--- conflicted
+++ resolved
@@ -90,13 +90,8 @@
      */
     MergeVerifier_<Flavor> create_merge_verifier() { return MergeVerifier_<Flavor>(); }
 
-<<<<<<< HEAD
-    ProtoGalaxyProver_<ProverInstances> create_folding_prover(std::vector<std::shared_ptr<Instance>> instances,
-                                                              std::shared_ptr<CommitmentKey> commitment_key)
-=======
     ProtoGalaxyProver_<ProverInstances> create_folding_prover(const std::vector<std::shared_ptr<Instance>>& instances,
                                                               const std::shared_ptr<CommitmentKey>& commitment_key)
->>>>>>> 12249bf9
     {
         ProtoGalaxyProver_<ProverInstances> output_state(instances, commitment_key);
 
