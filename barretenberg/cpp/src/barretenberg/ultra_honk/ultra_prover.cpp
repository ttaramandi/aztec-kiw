#include "ultra_prover.hpp"
#include "barretenberg/sumcheck/sumcheck.hpp"

namespace bb {

/**
 * Create UltraProver_ from an instance.
 *
 * @param instance Instance whose proof we want to generate.
 *
 * @tparam a type of UltraFlavor
 * */
template <IsUltraFlavor Flavor>
UltraProver_<Flavor>::UltraProver_(const std::shared_ptr<Instance>& inst,
                                   const std::shared_ptr<CommitmentKey>& commitment_key,
                                   const std::shared_ptr<Transcript>& transcript)
    : instance(std::move(inst))
    , transcript(transcript)
    , commitment_key(commitment_key)
{
    instance->initialize_prover_polynomials();
}

/**
 * @brief Add circuit size, public input size, and public inputs to transcript
 *
 */
template <IsUltraFlavor Flavor> void UltraProver_<Flavor>::execute_preamble_round()
{
    auto proving_key = instance->proving_key;
    const auto circuit_size = static_cast<uint32_t>(proving_key->circuit_size);
    const auto num_public_inputs = static_cast<uint32_t>(proving_key->num_public_inputs);

    transcript->send_to_verifier("circuit_size", circuit_size);
    transcript->send_to_verifier("public_input_size", num_public_inputs);
    transcript->send_to_verifier("pub_inputs_offset", static_cast<uint32_t>(instance->pub_inputs_offset));

    for (size_t i = 0; i < proving_key->num_public_inputs; ++i) {
        auto public_input_i = instance->public_inputs[i];
        transcript->send_to_verifier("public_input_" + std::to_string(i), public_input_i);
    }
}

/**
 * @brief Commit to the wire polynomials (part of the witness), with the exception of the fourth wire, which is
 * only commited to after adding memory records. In the Goblin Flavor, we also commit to the ECC OP wires and the
 * DataBus columns.
 */
template <IsUltraFlavor Flavor> void UltraProver_<Flavor>::execute_wire_commitments_round()
{
    auto& witness_commitments = instance->witness_commitments;
    auto& proving_key = instance->proving_key;

    // Commit to the first three wire polynomials
    // We only commit to the fourth wire polynomial after adding memory recordss
    witness_commitments.w_l = commitment_key->commit(proving_key->w_l);
    witness_commitments.w_r = commitment_key->commit(proving_key->w_r);
    witness_commitments.w_o = commitment_key->commit(proving_key->w_o);

    auto wire_comms = witness_commitments.get_wires();
    auto labels = commitment_labels.get_wires();
    for (size_t idx = 0; idx < 3; ++idx) {
        transcript->send_to_verifier(labels[idx], wire_comms[idx]);
    }

    if constexpr (IsGoblinFlavor<Flavor>) {
        // Commit to Goblin ECC op wires
        witness_commitments.ecc_op_wire_1 = commitment_key->commit(proving_key->ecc_op_wire_1);
        witness_commitments.ecc_op_wire_2 = commitment_key->commit(proving_key->ecc_op_wire_2);
        witness_commitments.ecc_op_wire_3 = commitment_key->commit(proving_key->ecc_op_wire_3);
        witness_commitments.ecc_op_wire_4 = commitment_key->commit(proving_key->ecc_op_wire_4);

        auto op_wire_comms = instance->witness_commitments.get_ecc_op_wires();
        auto labels = commitment_labels.get_ecc_op_wires();
        for (size_t idx = 0; idx < Flavor::NUM_WIRES; ++idx) {
            transcript->send_to_verifier(labels[idx], op_wire_comms[idx]);
        }

        // Commit to DataBus columns
        witness_commitments.calldata = commitment_key->commit(proving_key->calldata);
        witness_commitments.calldata_read_counts = commitment_key->commit(proving_key->calldata_read_counts);
        transcript->send_to_verifier(commitment_labels.calldata, instance->witness_commitments.calldata);
        transcript->send_to_verifier(commitment_labels.calldata_read_counts,
                                     instance->witness_commitments.calldata_read_counts);
    }
}

/**
 * @brief Compute sorted witness-table accumulator and commit to the resulting polynomials.
 *
 */
template <IsUltraFlavor Flavor> void UltraProver_<Flavor>::execute_sorted_list_accumulator_round()
{
    FF eta = transcript->template get_challenge<FF>("eta");

    instance->compute_sorted_accumulator_polynomials(eta);

    auto& witness_commitments = instance->witness_commitments;
    // Commit to the sorted witness-table accumulator and the finalized (i.e. with memory records) fourth wire
    // polynomial
    witness_commitments.sorted_accum = commitment_key->commit(instance->prover_polynomials.sorted_accum);
    witness_commitments.w_4 = commitment_key->commit(instance->prover_polynomials.w_4);

    transcript->send_to_verifier(commitment_labels.sorted_accum, instance->witness_commitments.sorted_accum);
    transcript->send_to_verifier(commitment_labels.w_4, instance->witness_commitments.w_4);
}

/**
 * @brief Compute log derivative inverse polynomial and its commitment, if required
 *
 */
template <IsUltraFlavor Flavor> void UltraProver_<Flavor>::execute_log_derivative_inverse_round()
{
    // Compute and store challenges beta and gamma
    auto [beta, gamma] = transcript->template get_challenges<FF>("beta", "gamma");
    relation_parameters.beta = beta;
    relation_parameters.gamma = gamma;

    if constexpr (IsGoblinFlavor<Flavor>) {
        instance->compute_logderivative_inverse(beta, gamma);
        instance->witness_commitments.lookup_inverses =
            commitment_key->commit(instance->prover_polynomials.lookup_inverses);
        transcript->send_to_verifier(commitment_labels.lookup_inverses, instance->witness_commitments.lookup_inverses);
    }
}

/**
 * @brief Compute permutation and lookup grand product polynomials and their commitments
 *
 */
template <IsUltraFlavor Flavor> void UltraProver_<Flavor>::execute_grand_product_computation_round()
{

    instance->compute_grand_product_polynomials(relation_parameters.beta, relation_parameters.gamma);

    auto& witness_commitments = instance->witness_commitments;
    witness_commitments.z_perm = commitment_key->commit(instance->prover_polynomials.z_perm);
    witness_commitments.z_lookup = commitment_key->commit(instance->prover_polynomials.z_lookup);
    transcript->send_to_verifier(commitment_labels.z_perm, instance->witness_commitments.z_perm);
    transcript->send_to_verifier(commitment_labels.z_lookup, instance->witness_commitments.z_lookup);
}

/**
 * @brief Run Sumcheck resulting in u = (u_1,...,u_d) challenges and all evaluations at u being calculated.
 *
 */
template <IsUltraFlavor Flavor> void UltraProver_<Flavor>::execute_relation_check_rounds()
{
    using Sumcheck = SumcheckProver<Flavor>;
    auto circuit_size = instance->proving_key->circuit_size;
    auto sumcheck = Sumcheck(circuit_size, transcript);
    RelationSeparator alphas;
    for (size_t idx = 0; idx < alphas.size(); idx++) {
        alphas[idx] = transcript->template get_challenge<FF>("Sumcheck:alpha_" + std::to_string(idx));
    }
    instance->alphas = alphas;
    std::vector<FF> gate_challenges(numeric::get_msb(circuit_size));
    for (size_t idx = 0; idx < gate_challenges.size(); idx++) {
        gate_challenges[idx] = transcript->template get_challenge<FF>("Sumcheck:gate_challenge_" + std::to_string(idx));
    }
    instance->gate_challenges = gate_challenges;
    sumcheck_output = sumcheck.prove(instance);
}

/**
 * @brief Execute the ZeroMorph protocol to prove the multilinear evaluations produced by Sumcheck
 * @details See https://hackmd.io/dlf9xEwhTQyE3hiGbq4FsA?view for a complete description of the unrolled protocol.
 *
 * */
template <IsUltraFlavor Flavor> void UltraProver_<Flavor>::execute_zeromorph_rounds()
{
    ZeroMorph::prove(instance->prover_polynomials.get_unshifted(),
                     instance->prover_polynomials.get_to_be_shifted(),
                     sumcheck_output.claimed_evaluations.get_unshifted(),
                     sumcheck_output.claimed_evaluations.get_shifted(),
                     sumcheck_output.challenge,
                     commitment_key,
                     transcript);
}

template <IsUltraFlavor Flavor> HonkProof& UltraProver_<Flavor>::export_proof()
{
    proof = transcript->proof_data;
    return proof;
}

<<<<<<< HEAD
//! [ConstructProof]
template <UltraFlavor Flavor> plonk::proof& UltraProver_<Flavor>::construct_proof()
=======
template <IsUltraFlavor Flavor> HonkProof& UltraProver_<Flavor>::construct_proof()
>>>>>>> 9c3c8801
{
    // Add circuit size public input size and public inputs to transcript
    execute_preamble_round();

    // Compute first three wire commitments
    execute_wire_commitments_round();

    // Compute sorted list accumulator and commitment
    execute_sorted_list_accumulator_round();

    // Fiat-Shamir: beta & gamma
    execute_log_derivative_inverse_round();

    // Compute grand product(s) and commitments.
    execute_grand_product_computation_round();

    // Fiat-Shamir: alpha
    // Run sumcheck subprotocol.
    execute_relation_check_rounds();

    // Fiat-Shamir: rho, y, x, z
    // Execute Zeromorph multilinear PCS
    execute_zeromorph_rounds();

    return export_proof();
}
//! [ConstructProof]

template class UltraProver_<UltraFlavor>;
template class UltraProver_<GoblinUltraFlavor>;

} // namespace bb<|MERGE_RESOLUTION|>--- conflicted
+++ resolved
@@ -184,12 +184,8 @@
     return proof;
 }
 
-<<<<<<< HEAD
 //! [ConstructProof]
-template <UltraFlavor Flavor> plonk::proof& UltraProver_<Flavor>::construct_proof()
-=======
 template <IsUltraFlavor Flavor> HonkProof& UltraProver_<Flavor>::construct_proof()
->>>>>>> 9c3c8801
 {
     // Add circuit size public input size and public inputs to transcript
     execute_preamble_round();
