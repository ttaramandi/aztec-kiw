#pragma once
#include "barretenberg/commitment_schemes/kzg/kzg.hpp"
#include "barretenberg/ecc/curves/bn254/g1.hpp"
#include "barretenberg/flavor/flavor.hpp"
#include "barretenberg/flavor/flavor_macros.hpp"
#include "barretenberg/polynomials/barycentric.hpp"
#include "barretenberg/polynomials/evaluation_domain.hpp"
#include "barretenberg/polynomials/polynomial.hpp"
#include "barretenberg/polynomials/univariate.hpp"
#include "barretenberg/proof_system/circuit_builder/ultra_circuit_builder.hpp"
#include "barretenberg/relations/auxiliary_relation.hpp"
#include "barretenberg/relations/elliptic_relation.hpp"
#include "barretenberg/relations/gen_perm_sort_relation.hpp"
#include "barretenberg/relations/lookup_relation.hpp"
#include "barretenberg/relations/permutation_relation.hpp"
#include "barretenberg/relations/ultra_arithmetic_relation.hpp"
#include "barretenberg/transcript/transcript.hpp"

namespace proof_system::honk::flavor {

class Ultra {
  public:
    using CircuitBuilder = UltraCircuitBuilder;
    using Curve = curve::BN254;
    using FF = Curve::ScalarField;
    using GroupElement = Curve::Element;
    using Commitment = Curve::AffineElement;
    using CommitmentHandle = Curve::AffineElement;
    using PCS = pcs::kzg::KZG<Curve>;
    using Polynomial = barretenberg::Polynomial<FF>;
    using PolynomialHandle = std::span<FF>;
    using CommitmentKey = pcs::CommitmentKey<Curve>;
    using VerifierCommitmentKey = pcs::VerifierCommitmentKey<Curve>;

    static constexpr size_t NUM_WIRES = CircuitBuilder::NUM_WIRES;
    // The number of multivariate polynomials on which a sumcheck prover sumcheck operates (including shifts). We often
    // need containers of this size to hold related data, so we choose a name more agnostic than `NUM_POLYNOMIALS`.
    // Note: this number does not include the individual sorted list polynomials.
    static constexpr size_t NUM_ALL_ENTITIES = 43;
    // The number of polynomials precomputed to describe a circuit and to aid a prover in constructing a satisfying
    // assignment of witnesses. We again choose a neutral name.
    static constexpr size_t NUM_PRECOMPUTED_ENTITIES = 25;
    // The total number of witness entities not including shifts.
    static constexpr size_t NUM_WITNESS_ENTITIES = 7;

    using GrandProductRelations =
        std::tuple<proof_system::UltraPermutationRelation<FF>, proof_system::LookupRelation<FF>>;
    // define the tuple of Relations that comprise the Sumcheck relation
    using Relations = std::tuple<proof_system::UltraArithmeticRelation<FF>,
                                 proof_system::UltraPermutationRelation<FF>,
                                 proof_system::LookupRelation<FF>,
                                 proof_system::GenPermSortRelation<FF>,
                                 proof_system::EllipticRelation<FF>,
                                 proof_system::AuxiliaryRelation<FF>>;

    static constexpr size_t MAX_PARTIAL_RELATION_LENGTH = compute_max_partial_relation_length<Relations>();
    static constexpr size_t MAX_TOTAL_RELATION_LENGTH = compute_max_total_relation_length<Relations>();
    static_assert(MAX_PARTIAL_RELATION_LENGTH == 6);
    static_assert(MAX_TOTAL_RELATION_LENGTH == 12);
    static constexpr size_t NUMBER_OF_SUBRELATIONS = compute_number_of_subrelations<Relations>();

    // BATCHED_RELATION_PARTIAL_LENGTH = algebraic degree of sumcheck relation *after* multiplying by the `pow_zeta`
    // random polynomial e.g. For \sum(x) [A(x) * B(x) + C(x)] * PowZeta(X), relation length = 2 and random relation
    // length = 3
    static constexpr size_t BATCHED_RELATION_PARTIAL_LENGTH = MAX_PARTIAL_RELATION_LENGTH + 1;
    static constexpr size_t BATCHED_RELATION_TOTAL_LENGTH = MAX_TOTAL_RELATION_LENGTH + 1;
    static constexpr size_t NUM_RELATIONS = std::tuple_size_v<Relations>;

    template <size_t NUM_INSTANCES>
    using ProtogalaxyTupleOfTuplesOfUnivariates =
        decltype(create_protogalaxy_tuple_of_tuples_of_univariates<Relations, NUM_INSTANCES>());
    using SumcheckTupleOfTuplesOfUnivariates = decltype(create_sumcheck_tuple_of_tuples_of_univariates<Relations>());
    using TupleOfArraysOfValues = decltype(create_tuple_of_arrays_of_values<Relations>());

    // Whether or not the first row of the execution trace is reserved for 0s to enable shifts
    static constexpr bool has_zero_row = true;

  private:
    /**
     * @brief A base class labelling precomputed entities and (ordered) subsets of interest.
     * @details Used to build the proving key and verification key.
     */
    template <typename DataType_> class PrecomputedEntities : public PrecomputedEntitiesBase {
      public:
        using DataType = DataType_;
        DEFINE_FLAVOR_MEMBERS(DataType,
                              q_m,            // column 0
                              q_c,            // column 1
                              q_l,            // column 2
                              q_r,            // column 3
                              q_o,            // column 4
                              q_4,            // column 5
                              q_arith,        // column 6
                              q_sort,         // column 7
                              q_elliptic,     // column 8
                              q_aux,          // column 9
                              q_lookup,       // column 10
                              sigma_1,        // column 11
                              sigma_2,        // column 12
                              sigma_3,        // column 13
                              sigma_4,        // column 14
                              id_1,           // column 15
                              id_2,           // column 16
                              id_3,           // column 17
                              id_4,           // column 18
                              table_1,        // column 19
                              table_2,        // column 20
                              table_3,        // column 21
                              table_4,        // column 22
                              lagrange_first, // column 23
                              lagrange_last)  // column 24

        static constexpr CircuitType CIRCUIT_TYPE = CircuitBuilder::CIRCUIT_TYPE;

        RefVector<DataType> get_selectors()
        {
            return { q_m, q_c, q_l, q_r, q_o, q_4, q_arith, q_sort, q_elliptic, q_aux, q_lookup };
        };
        RefVector<DataType> get_sigma_polynomials() { return { sigma_1, sigma_2, sigma_3, sigma_4 }; };
        RefVector<DataType> get_id_polynomials() { return { id_1, id_2, id_3, id_4 }; };

        RefVector<DataType> get_table_polynomials() { return { table_1, table_2, table_3, table_4 }; };
    };

    /**
     * @brief Container for all witness polynomials used/constructed by the prover.
     * @details Shifts are not included here since they do not occupy their own memory.
     */
    template <typename DataType> class WitnessEntities {
      public:
        DEFINE_FLAVOR_MEMBERS(DataType,
                              w_l,          // column 0
                              w_r,          // column 1
                              w_o,          // column 2
                              w_4,          // column 3
                              sorted_accum, // column 4
                              z_perm,       // column 5
                              z_lookup)     // column 6

        RefVector<DataType> get_wires() { return { w_l, w_r, w_o, w_4 }; };
    };

    /**
     * @brief A base class labelling all entities (for instance, all of the polynomials used by the prover during
     * sumcheck) in this Honk variant along with particular subsets of interest
     * @details Used to build containers for: the prover's polynomial during sumcheck; the sumcheck's folded
     * polynomials; the univariates consturcted during during sumcheck; the evaluations produced by sumcheck.
     *
     * Symbolically we have: AllEntities = PrecomputedEntities + WitnessEntities + "ShiftedEntities". It could be
     * implemented as such, but we have this now.
     */
    template <typename DataType> class AllEntities {
      public:
        DEFINE_FLAVOR_MEMBERS(DataType,
                              q_c,                // column 0
                              q_l,                // column 1
                              q_r,                // column 2
                              q_o,                // column 3
                              q_4,                // column 4
                              q_m,                // column 5
                              q_arith,            // column 6
                              q_sort,             // column 7
                              q_elliptic,         // column 8
                              q_aux,              // column 9
                              q_lookup,           // column 10
                              sigma_1,            // column 11
                              sigma_2,            // column 12
                              sigma_3,            // column 13
                              sigma_4,            // column 14
                              id_1,               // column 15
                              id_2,               // column 16
                              id_3,               // column 17
                              id_4,               // column 18
                              table_1,            // column 19
                              table_2,            // column 20
                              table_3,            // column 21
                              table_4,            // column 22
                              lagrange_first,     // column 23
                              lagrange_last,      // column 24
                              w_l,                // column 25
                              w_r,                // column 26
                              w_o,                // column 27
                              w_4,                // column 28
                              sorted_accum,       // column 29
                              z_perm,             // column 30
                              z_lookup,           // column 31
                              table_1_shift,      // column 32
                              table_2_shift,      // column 33
                              table_3_shift,      // column 34
                              table_4_shift,      // column 35
                              w_l_shift,          // column 36
                              w_r_shift,          // column 37
                              w_o_shift,          // column 38
                              w_4_shift,          // column 39
                              sorted_accum_shift, // column 40
                              z_perm_shift,       // column 41
                              z_lookup_shift)     // column 42

        RefVector<DataType> get_wires() { return { w_l, w_r, w_o, w_4 }; };
        // Gemini-specific getters.
        RefVector<DataType> get_unshifted()
        {
            return { q_c,           q_l,   q_r,      q_o,     q_4,     q_m,          q_arith, q_sort,
                     q_elliptic,    q_aux, q_lookup, sigma_1, sigma_2, sigma_3,      sigma_4, id_1,
                     id_2,          id_3,  id_4,     table_1, table_2, table_3,      table_4, lagrange_first,
                     lagrange_last, w_l,   w_r,      w_o,     w_4,     sorted_accum, z_perm,  z_lookup

            };
        };

        RefVector<DataType> get_precomputed()
        {
            return { q_m,          q_c,   q_l,      q_r,     q_o,     q_4,     q_arith, q_sort,
                     q_elliptic,   q_aux, q_lookup, sigma_1, sigma_2, sigma_3, sigma_4, id_1,
                     id_2,         id_3,  id_4,     table_1, table_2, table_3, table_4, lagrange_first,
                     lagrange_last

            };
        }

        RefVector<DataType> get_witness() { return { w_l, w_r, w_o, w_4, sorted_accum, z_perm, z_lookup }; };
        RefVector<DataType> get_to_be_shifted()
        {
            return { table_1, table_2, table_3, table_4, w_l, w_r, w_o, w_4, sorted_accum, z_perm, z_lookup };
        };
        RefVector<DataType> get_shifted()
        {
            return { table_1_shift, table_2_shift, table_3_shift,      table_4_shift, w_l_shift,     w_r_shift,
                     w_o_shift,     w_4_shift,     sorted_accum_shift, z_perm_shift,  z_lookup_shift };
        };
    };

  public:
    /**
     * @brief The proving key is responsible for storing the polynomials used by the prover.
     * @note TODO(Cody): Maybe multiple inheritance is the right thing here. In that case, nothing should eve inherit
     * from ProvingKey.
     */
    class ProvingKey : public ProvingKey_<PrecomputedEntities<Polynomial>, WitnessEntities<Polynomial>> {
      public:
        // Expose constructors on the base class
        using Base = ProvingKey_<PrecomputedEntities<Polynomial>, WitnessEntities<Polynomial>>;
        using Base::Base;

        std::vector<uint32_t> memory_read_records;
        std::vector<uint32_t> memory_write_records;

        // The plookup wires that store plookup read data.
        std::array<PolynomialHandle, 3> get_table_column_wires() { return { w_l, w_r, w_o }; };
    };

    /**
     * @brief The verification key is responsible for storing the the commitments to the precomputed (non-witnessk)
     * polynomials used by the verifier.
     *
     * @note Note the discrepancy with what sort of data is stored here vs in the proving key. We may want to resolve
     * that, and split out separate PrecomputedPolynomials/Commitments data for clarity but also for portability of our
     * circuits.
     */
    using VerificationKey = VerificationKey_<PrecomputedEntities<Commitment>>;

    /**
     * @brief A field element for each entity of the flavor. These entities represent the prover polynomials
     * evaluated at one point.
     */
    class AllValues : public AllEntities<FF> {
      public:
        using Base = AllEntities<FF>;
        using Base::Base;
    };

    /**
     * @brief A container for polynomials handles; only stores spans.
     */
    class ProverPolynomials : public AllEntities<PolynomialHandle> {
      public:
        [[nodiscard]] size_t get_polynomial_size() const { return q_c.size(); }
        [[nodiscard]] AllValues get_row(const size_t row_idx) const
        {
            AllValues result;
            for (auto [result_field, polynomial] : zip_view(result.get_all(), get_all())) {
                result_field = polynomial[row_idx];
            }
            return result;
        }
    };

    /**
     * @brief An owning container of polynomials.
     * @warning When this was introduced it broke some of our design principles.
     *   - Execution trace builders don't handle "polynomials" because the interpretation of the execution trace
     * columns as polynomials is a detail of the proving system, and trace builders are (sometimes in practice,
     * always in principle) reusable for different proving protocols (e.g., Plonk and Honk).
     *   - Polynomial storage is handled by key classes. Polynomials aren't moved, but are accessed elsewhere by
     * std::spans.
     *
     *  We will consider revising this data model: TODO(https://github.com/AztecProtocol/barretenberg/issues/743)
     */
    class AllPolynomials : public AllEntities<Polynomial> {
      public:
        [[nodiscard]] AllValues get_row(const size_t row_idx) const
        {
            AllValues result;
            for (auto [result_field, polynomial] : zip_view(result.get_all(), this->get_all())) {
                result_field = polynomial[row_idx];
            }
            return result;
        }
    };

    /**
     * @brief A container for storing the partially evaluated multivariates produced by sumcheck.
     */
    class PartiallyEvaluatedMultivariates : public AllEntities<Polynomial> {

      public:
        PartiallyEvaluatedMultivariates() = default;
        PartiallyEvaluatedMultivariates(const size_t circuit_size)
        {
            // Storage is only needed after the first partial evaluation, hence polynomials of size (n / 2)
            for (auto& poly : this->get_all()) {
                poly = Polynomial(circuit_size / 2);
            }
        }
    };

    /**
     * @brief A container for univariates used during Protogalaxy folding and sumcheck.
     * @details During folding and sumcheck, the prover evaluates the relations on these univariates.
     */
    template <size_t LENGTH> using ProverUnivariates = AllEntities<barretenberg::Univariate<FF, LENGTH>>;

    /**
     * @brief A container for univariates produced during the hot loop in sumcheck.
     */
    using ExtendedEdges = ProverUnivariates<MAX_PARTIAL_RELATION_LENGTH>;

    /**
     * @brief A container for the witness commitments.
     */
    using WitnessCommitments = WitnessEntities<Commitment>;

    /**
     * @brief A container for commitment labels.
     * @note It's debatable whether this should inherit from AllEntities. since most entries are not strictly needed. It
     * has, however, been useful during debugging to have these labels available.
     *
     */
    class CommitmentLabels : public AllEntities<std::string> {
      public:
        CommitmentLabels()
        {
            w_l = "W_L";
            w_r = "W_R";
            w_o = "W_O";
            w_4 = "W_4";
            z_perm = "Z_PERM";
            z_lookup = "Z_LOOKUP";
            sorted_accum = "SORTED_ACCUM";

            q_c = "Q_C";
            q_l = "Q_L";
            q_r = "Q_R";
            q_o = "Q_O";
            q_4 = "Q_4";
            q_m = "Q_M";
            q_arith = "Q_ARITH";
            q_sort = "Q_SORT";
            q_elliptic = "Q_ELLIPTIC";
            q_aux = "Q_AUX";
            q_lookup = "Q_LOOKUP";
            sigma_1 = "SIGMA_1";
            sigma_2 = "SIGMA_2";
            sigma_3 = "SIGMA_3";
            sigma_4 = "SIGMA_4";
            id_1 = "ID_1";
            id_2 = "ID_2";
            id_3 = "ID_3";
            id_4 = "ID_4";
            table_1 = "TABLE_1";
            table_2 = "TABLE_2";
            table_3 = "TABLE_3";
            table_4 = "TABLE_4";
            lagrange_first = "LAGRANGE_FIRST";
            lagrange_last = "LAGRANGE_LAST";
        };
    };

    class VerifierCommitments : public AllEntities<Commitment> {
      public:
        VerifierCommitments(const std::shared_ptr<VerificationKey>& verification_key)
        {
            q_m = verification_key->q_m;
            q_c = verification_key->q_c;
            q_l = verification_key->q_l;
            q_r = verification_key->q_r;
            q_o = verification_key->q_o;
            q_4 = verification_key->q_4;
            q_arith = verification_key->q_arith;
            q_sort = verification_key->q_sort;
            q_elliptic = verification_key->q_elliptic;
            q_aux = verification_key->q_aux;
            q_lookup = verification_key->q_lookup;
            sigma_1 = verification_key->sigma_1;
            sigma_2 = verification_key->sigma_2;
            sigma_3 = verification_key->sigma_3;
            sigma_4 = verification_key->sigma_4;
            id_1 = verification_key->id_1;
            id_2 = verification_key->id_2;
            id_3 = verification_key->id_3;
            id_4 = verification_key->id_4;
            table_1 = verification_key->table_1;
            table_2 = verification_key->table_2;
            table_3 = verification_key->table_3;
            table_4 = verification_key->table_4;
            lagrange_first = verification_key->lagrange_first;
            lagrange_last = verification_key->lagrange_last;
        }
    };

<<<<<<< HEAD
=======
    class FoldingParameters {
      public:
        std::vector<FF> gate_challenges;
        FF target_sum;
    };

>>>>>>> 12249bf9
    /**
     * @brief Derived class that defines proof structure for Ultra proofs, as well as supporting functions.
     *
     */
    class Transcript : public BaseTranscript {
      public:
        // Transcript objects defined as public member variables for easy access and modification
        uint32_t circuit_size;
        uint32_t public_input_size;
        uint32_t pub_inputs_offset;
        std::vector<FF> public_inputs;
        Commitment w_l_comm;
        Commitment w_r_comm;
        Commitment w_o_comm;
        Commitment sorted_accum_comm;
        Commitment w_4_comm;
        Commitment z_perm_comm;
        Commitment z_lookup_comm;
        std::vector<barretenberg::Univariate<FF, BATCHED_RELATION_PARTIAL_LENGTH>> sumcheck_univariates;
        std::array<FF, NUM_ALL_ENTITIES> sumcheck_evaluations;
        std::vector<Commitment> zm_cq_comms;
        Commitment zm_cq_comm;
        Commitment zm_pi_comm;

        Transcript() = default;

        // Used by verifier to initialize the transcript
        Transcript(const std::vector<uint8_t>& proof)
            : BaseTranscript(proof)
        {}

        static std::shared_ptr<Transcript> prover_init_empty()
        {
            auto transcript = std::make_shared<Transcript>();
            constexpr uint32_t init{ 42 }; // arbitrary
            transcript->send_to_verifier("Init", init);
            return transcript;
        };

        static std::shared_ptr<Transcript> verifier_init_empty(const std::shared_ptr<Transcript>& transcript)
        {
            auto verifier_transcript = std::make_shared<Transcript>(transcript->proof_data);
            [[maybe_unused]] auto _ = verifier_transcript->template receive_from_prover<uint32_t>("Init");
            return verifier_transcript;
        };

        /**
         * @brief Takes a FULL Ultra proof and deserializes it into the public member variables that compose the
         * structure. Must be called in order to access the structure of the proof.
         *
         */
        void deserialize_full_transcript()
        {
            // take current proof and put them into the struct
            size_t num_bytes_read = 0;
            circuit_size = deserialize_from_buffer<uint32_t>(proof_data, num_bytes_read);
            size_t log_n = numeric::get_msb(circuit_size);

            public_input_size = deserialize_from_buffer<uint32_t>(proof_data, num_bytes_read);
            pub_inputs_offset = deserialize_from_buffer<uint32_t>(proof_data, num_bytes_read);
            for (size_t i = 0; i < public_input_size; ++i) {
                public_inputs.push_back(deserialize_from_buffer<FF>(proof_data, num_bytes_read));
            }
            w_l_comm = deserialize_from_buffer<Commitment>(proof_data, num_bytes_read);
            w_r_comm = deserialize_from_buffer<Commitment>(proof_data, num_bytes_read);
            w_o_comm = deserialize_from_buffer<Commitment>(proof_data, num_bytes_read);
            sorted_accum_comm = deserialize_from_buffer<Commitment>(proof_data, num_bytes_read);
            w_4_comm = deserialize_from_buffer<Commitment>(proof_data, num_bytes_read);
            z_perm_comm = deserialize_from_buffer<Commitment>(proof_data, num_bytes_read);
            z_lookup_comm = deserialize_from_buffer<Commitment>(proof_data, num_bytes_read);
            for (size_t i = 0; i < log_n; ++i) {
                sumcheck_univariates.push_back(
                    deserialize_from_buffer<barretenberg::Univariate<FF, BATCHED_RELATION_PARTIAL_LENGTH>>(
                        proof_data, num_bytes_read));
            }
            sumcheck_evaluations =
                deserialize_from_buffer<std::array<FF, NUM_ALL_ENTITIES>>(proof_data, num_bytes_read);
            for (size_t i = 0; i < log_n; ++i) {
                zm_cq_comms.push_back(deserialize_from_buffer<Commitment>(proof_data, num_bytes_read));
            }
            zm_cq_comm = deserialize_from_buffer<Commitment>(proof_data, num_bytes_read);
            zm_pi_comm = deserialize_from_buffer<Commitment>(proof_data, num_bytes_read);
        }
        /**
         * @brief Serializes the structure variables into a FULL Ultra proof. Should be called only if
         * deserialize_full_transcript() was called and some transcript variable was modified.
         *
         */
        void serialize_full_transcript()
        {
            size_t old_proof_length = proof_data.size();
            proof_data.clear(); // clear proof_data so the rest of the function can replace it
            size_t log_n = numeric::get_msb(circuit_size);
            serialize_to_buffer(circuit_size, proof_data);
            serialize_to_buffer(public_input_size, proof_data);
            serialize_to_buffer(pub_inputs_offset, proof_data);
            for (size_t i = 0; i < public_input_size; ++i) {
                serialize_to_buffer(public_inputs[i], proof_data);
            }
            serialize_to_buffer(w_l_comm, proof_data);
            serialize_to_buffer(w_r_comm, proof_data);
            serialize_to_buffer(w_o_comm, proof_data);
            serialize_to_buffer(sorted_accum_comm, proof_data);
            serialize_to_buffer(w_4_comm, proof_data);
            serialize_to_buffer(z_perm_comm, proof_data);
            serialize_to_buffer(z_lookup_comm, proof_data);
            for (size_t i = 0; i < log_n; ++i) {
                serialize_to_buffer(sumcheck_univariates[i], proof_data);
            }
            serialize_to_buffer(sumcheck_evaluations, proof_data);
            for (size_t i = 0; i < log_n; ++i) {
                serialize_to_buffer(zm_cq_comms[i], proof_data);
            }
            serialize_to_buffer(zm_cq_comm, proof_data);
            serialize_to_buffer(zm_pi_comm, proof_data);

            // sanity check to make sure we generate the same length of proof as before.
            ASSERT(proof_data.size() == old_proof_length);
        }
    };
};

} // namespace proof_system::honk::flavor<|MERGE_RESOLUTION|>--- conflicted
+++ resolved
@@ -418,15 +418,6 @@
         }
     };
 
-<<<<<<< HEAD
-=======
-    class FoldingParameters {
-      public:
-        std::vector<FF> gate_challenges;
-        FF target_sum;
-    };
-
->>>>>>> 12249bf9
     /**
      * @brief Derived class that defines proof structure for Ultra proofs, as well as supporting functions.
      *
