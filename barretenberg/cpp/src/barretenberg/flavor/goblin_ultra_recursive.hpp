#pragma once
#include "barretenberg/commitment_schemes/commitment_key.hpp"
#include "barretenberg/commitment_schemes/kzg/kzg.hpp"
#include "barretenberg/ecc/curves/bn254/g1.hpp"
#include "barretenberg/flavor/flavor.hpp"
#include "barretenberg/flavor/flavor_macros.hpp"
#include "barretenberg/flavor/goblin_ultra.hpp"
#include "barretenberg/polynomials/barycentric.hpp"
#include "barretenberg/polynomials/evaluation_domain.hpp"
#include "barretenberg/polynomials/polynomial.hpp"
#include "barretenberg/polynomials/univariate.hpp"
#include "barretenberg/proof_system/circuit_builder/goblin_ultra_circuit_builder.hpp"
#include "barretenberg/relations/auxiliary_relation.hpp"
#include "barretenberg/relations/ecc_op_queue_relation.hpp"
#include "barretenberg/relations/elliptic_relation.hpp"
#include "barretenberg/relations/gen_perm_sort_relation.hpp"
#include "barretenberg/relations/lookup_relation.hpp"
#include "barretenberg/relations/permutation_relation.hpp"
#include "barretenberg/relations/ultra_arithmetic_relation.hpp"
#include "barretenberg/srs/factories/crs_factory.hpp"
#include "barretenberg/transcript/transcript.hpp"
#include <array>
#include <concepts>
#include <span>
#include <string>
#include <type_traits>
#include <vector>

#include "barretenberg/stdlib/primitives/curves/bn254.hpp"
#include "barretenberg/stdlib/primitives/field/field.hpp"
#include "barretenberg/stdlib/recursion/honk/transcript/transcript.hpp"

namespace proof_system::honk::flavor {

/**
 * @brief The recursive counterpart to the "native" Goblin Ultra flavor.
 * @details This flavor can be used to instantiate a recursive Ultra Honk verifier for a proof created using the
 * GoblinUltra flavor. It is similar in structure to its native counterpart with two main differences: 1) the
 * curve types are stdlib types (e.g. field_t instead of field) and 2) it does not specify any Prover related types
 * (e.g. Polynomial, ExtendedEdges, etc.) since we do not emulate prover computation in circuits, i.e. it only makes
 * sense to instantiate a Verifier with this flavor.
 *
 * @note Unlike conventional flavors, "recursive" flavors are templated by a builder (much like native vs stdlib types).
 * This is because the flavor itself determines the details of the underlying verifier algorithm (i.e. the set of
 * relations), while the Builder determines the arithmetization of that algorithm into a circuit.
 *
 * @tparam BuilderType Determines the arithmetization of the verifier circuit defined based on this flavor.
 */
template <typename BuilderType> class GoblinUltraRecursive_ {
  public:
    using CircuitBuilder = BuilderType; // Determines arithmetization of circuit instantiated with this flavor
    using Curve = plonk::stdlib::bn254<CircuitBuilder>;
    using GroupElement = typename Curve::Element;
    using Commitment = typename Curve::Element;
    using CommitmentHandle = typename Curve::Element;
    using FF = typename Curve::ScalarField;

    // Note(luke): Eventually this may not be needed at all
    using VerifierCommitmentKey = pcs::VerifierCommitmentKey<Curve>;

    static constexpr size_t NUM_WIRES = flavor::GoblinUltra::NUM_WIRES;
    // The number of multivariate polynomials on which a sumcheck prover sumcheck operates (including shifts). We often
    // need containers of this size to hold related data, so we choose a name more agnostic than `NUM_POLYNOMIALS`.
    // Note: this number does not include the individual sorted list polynomials.
    static constexpr size_t NUM_ALL_ENTITIES = flavor::GoblinUltra::NUM_ALL_ENTITIES;
    // The number of polynomials precomputed to describe a circuit and to aid a prover in constructing a satisfying
    // assignment of witnesses. We again choose a neutral name.
    static constexpr size_t NUM_PRECOMPUTED_ENTITIES = flavor::GoblinUltra::NUM_PRECOMPUTED_ENTITIES;
    // The total number of witness entities not including shifts.
<<<<<<< HEAD
    static constexpr size_t NUM_WITNESS_ENTITIES = 14;
=======
    static constexpr size_t NUM_WITNESS_ENTITIES = flavor::GoblinUltra::NUM_WITNESS_ENTITIES;
>>>>>>> ed1501ab

    // define the tuple of Relations that comprise the Sumcheck relation
    // Reuse the Relations from GoblinUltra
    using Relations = GoblinUltra::Relations_<FF>;

    static constexpr size_t MAX_PARTIAL_RELATION_LENGTH = compute_max_partial_relation_length<Relations>();

    // BATCHED_RELATION_PARTIAL_LENGTH = algebraic degree of sumcheck relation *after* multiplying by the `pow_zeta`
    // random polynomial e.g. For \sum(x) [A(x) * B(x) + C(x)] * PowZeta(X), relation length = 2 and random relation
    // length = 3
    static constexpr size_t BATCHED_RELATION_PARTIAL_LENGTH = MAX_PARTIAL_RELATION_LENGTH + 1;
    static constexpr size_t NUM_RELATIONS = std::tuple_size<Relations>::value;

    // define the container for storing the univariate contribution from each relation in Sumcheck
    using SumcheckTupleOfTuplesOfUnivariates = decltype(create_sumcheck_tuple_of_tuples_of_univariates<Relations>());
    using TupleOfArraysOfValues = decltype(create_tuple_of_arrays_of_values<Relations>());

  public:
    /**
     * @brief A field element for each entity of the flavor. These entities represent the prover polynomials evaluated
     * at one point.
     */
    class AllValues : public GoblinUltra::AllEntities<FF> {
      public:
<<<<<<< HEAD
        DataType w_l;                  // column 0
        DataType w_r;                  // column 1
        DataType w_o;                  // column 2
        DataType w_4;                  // column 3
        DataType sorted_accum;         // column 4
        DataType z_perm;               // column 5
        DataType z_lookup;             // column 6
        DataType ecc_op_wire_1;        // column 7
        DataType ecc_op_wire_2;        // column 8
        DataType ecc_op_wire_3;        // column 9
        DataType ecc_op_wire_4;        // column 10
        DataType calldata;             // column 11
        DataType calldata_read_counts; // column 12
        DataType lookup_inverses;      // column 13

        DEFINE_POINTER_VIEW(NUM_WITNESS_ENTITIES,
                            &w_l,
                            &w_r,
                            &w_o,
                            &w_4,
                            &sorted_accum,
                            &z_perm,
                            &z_lookup,
                            &ecc_op_wire_1,
                            &ecc_op_wire_2,
                            &ecc_op_wire_3,
                            &ecc_op_wire_4,
                            &calldata,
                            &calldata_read_counts,
                            &lookup_inverses)

        std::vector<HandleType> get_wires() override { return { w_l, w_r, w_o, w_4 }; };
        std::vector<HandleType> get_ecc_op_wires()
        {
            return { ecc_op_wire_1, ecc_op_wire_2, ecc_op_wire_3, ecc_op_wire_4 };
        };
=======
        using Base = GoblinUltra::AllEntities<FF>;
        using Base::Base;
        AllValues(std::array<FF, NUM_ALL_ENTITIES> _data_in) { this->_data = _data_in; }
>>>>>>> ed1501ab
    };
    /**
     * @brief The verification key is responsible for storing the the commitments to the precomputed (non-witnessk)
     * polynomials used by the verifier.
     *
     * @note Note the discrepancy with what sort of data is stored here vs in the proving key. We may want to resolve
     * that, and split out separate PrecomputedPolynomials/Commitments data for clarity but also for portability of our
     * circuits.
     * This differs from GoblinUltra in how we construct the commitments.
     */
    class VerificationKey : public VerificationKey_<GoblinUltra::PrecomputedEntities<Commitment>> {
      public:
        /**
         * @brief Construct a new Verification Key with stdlib types from a provided native verification
         * key
         *
         * @param builder
         * @param native_key Native verification key from which to extract the precomputed commitments
         */
        VerificationKey(CircuitBuilder* builder, const auto& native_key)
            : VerificationKey_<GoblinUltra::PrecomputedEntities<Commitment>>(native_key->circuit_size,
                                                                             native_key->num_public_inputs)
        {
            this->q_m = Commitment::from_witness(builder, native_key->q_m);
            this->q_l = Commitment::from_witness(builder, native_key->q_l);
            this->q_r = Commitment::from_witness(builder, native_key->q_r);
            this->q_o = Commitment::from_witness(builder, native_key->q_o);
            this->q_4 = Commitment::from_witness(builder, native_key->q_4);
            this->q_c = Commitment::from_witness(builder, native_key->q_c);
            this->q_arith = Commitment::from_witness(builder, native_key->q_arith);
            this->q_sort = Commitment::from_witness(builder, native_key->q_sort);
            this->q_elliptic = Commitment::from_witness(builder, native_key->q_elliptic);
            this->q_aux = Commitment::from_witness(builder, native_key->q_aux);
            this->q_lookup = Commitment::from_witness(builder, native_key->q_lookup);
            this->q_busread = Commitment::from_witness(builder, native_key->q_busread);
            this->sigma_1 = Commitment::from_witness(builder, native_key->sigma_1);
            this->sigma_2 = Commitment::from_witness(builder, native_key->sigma_2);
            this->sigma_3 = Commitment::from_witness(builder, native_key->sigma_3);
            this->sigma_4 = Commitment::from_witness(builder, native_key->sigma_4);
            this->id_1 = Commitment::from_witness(builder, native_key->id_1);
            this->id_2 = Commitment::from_witness(builder, native_key->id_2);
            this->id_3 = Commitment::from_witness(builder, native_key->id_3);
            this->id_4 = Commitment::from_witness(builder, native_key->id_4);
            this->table_1 = Commitment::from_witness(builder, native_key->table_1);
            this->table_2 = Commitment::from_witness(builder, native_key->table_2);
            this->table_3 = Commitment::from_witness(builder, native_key->table_3);
            this->table_4 = Commitment::from_witness(builder, native_key->table_4);
            this->lagrange_first = Commitment::from_witness(builder, native_key->lagrange_first);
            this->lagrange_last = Commitment::from_witness(builder, native_key->lagrange_last);
            this->lagrange_ecc_op = Commitment::from_witness(builder, native_key->lagrange_ecc_op);
            this->databus_id = Commitment::from_witness(builder, native_key->databus_id);
        };
    };

    using CommitmentLabels = GoblinUltra::CommitmentLabels;
    // Reuse the VerifierCommitments from GoblinUltra
    using VerifierCommitments = GoblinUltra::VerifierCommitments_<Commitment, VerificationKey>;
    // Reuse the transcript from GoblinUltra
    using Transcript = proof_system::plonk::stdlib::recursion::honk::Transcript<CircuitBuilder>;
};

} // namespace proof_system::honk::flavor<|MERGE_RESOLUTION|>--- conflicted
+++ resolved
@@ -67,11 +67,7 @@
     // assignment of witnesses. We again choose a neutral name.
     static constexpr size_t NUM_PRECOMPUTED_ENTITIES = flavor::GoblinUltra::NUM_PRECOMPUTED_ENTITIES;
     // The total number of witness entities not including shifts.
-<<<<<<< HEAD
-    static constexpr size_t NUM_WITNESS_ENTITIES = 14;
-=======
     static constexpr size_t NUM_WITNESS_ENTITIES = flavor::GoblinUltra::NUM_WITNESS_ENTITIES;
->>>>>>> ed1501ab
 
     // define the tuple of Relations that comprise the Sumcheck relation
     // Reuse the Relations from GoblinUltra
@@ -96,48 +92,9 @@
      */
     class AllValues : public GoblinUltra::AllEntities<FF> {
       public:
-<<<<<<< HEAD
-        DataType w_l;                  // column 0
-        DataType w_r;                  // column 1
-        DataType w_o;                  // column 2
-        DataType w_4;                  // column 3
-        DataType sorted_accum;         // column 4
-        DataType z_perm;               // column 5
-        DataType z_lookup;             // column 6
-        DataType ecc_op_wire_1;        // column 7
-        DataType ecc_op_wire_2;        // column 8
-        DataType ecc_op_wire_3;        // column 9
-        DataType ecc_op_wire_4;        // column 10
-        DataType calldata;             // column 11
-        DataType calldata_read_counts; // column 12
-        DataType lookup_inverses;      // column 13
-
-        DEFINE_POINTER_VIEW(NUM_WITNESS_ENTITIES,
-                            &w_l,
-                            &w_r,
-                            &w_o,
-                            &w_4,
-                            &sorted_accum,
-                            &z_perm,
-                            &z_lookup,
-                            &ecc_op_wire_1,
-                            &ecc_op_wire_2,
-                            &ecc_op_wire_3,
-                            &ecc_op_wire_4,
-                            &calldata,
-                            &calldata_read_counts,
-                            &lookup_inverses)
-
-        std::vector<HandleType> get_wires() override { return { w_l, w_r, w_o, w_4 }; };
-        std::vector<HandleType> get_ecc_op_wires()
-        {
-            return { ecc_op_wire_1, ecc_op_wire_2, ecc_op_wire_3, ecc_op_wire_4 };
-        };
-=======
         using Base = GoblinUltra::AllEntities<FF>;
         using Base::Base;
         AllValues(std::array<FF, NUM_ALL_ENTITIES> _data_in) { this->_data = _data_in; }
->>>>>>> ed1501ab
     };
     /**
      * @brief The verification key is responsible for storing the the commitments to the precomputed (non-witnessk)
