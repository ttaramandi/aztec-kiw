#pragma once
#include "barretenberg/flavor/flavor.hpp"
#include "barretenberg/flavor/goblin_ultra.hpp"
#include "barretenberg/flavor/ultra.hpp"
#include "barretenberg/protogalaxy/folding_result.hpp"
#include "barretenberg/sumcheck/instance/instances.hpp"
#include "barretenberg/transcript/transcript.hpp"

namespace proof_system::honk {
template <class VerifierInstances> class ProtoGalaxyVerifier_ {
  public:
    using Flavor = typename VerifierInstances::Flavor;
    using Transcript = typename Flavor::Transcript;
    using FF = typename Flavor::FF;
    using Commitment = typename Flavor::Commitment;
    using Instance = typename VerifierInstances::Instance;
    using VerificationKey = typename Flavor::VerificationKey;
    using WitnessCommitments = typename Flavor::WitnessCommitments;
    using CommitmentLabels = typename Flavor::CommitmentLabels;

    VerifierInstances instances;

    std::shared_ptr<Transcript> transcript = std::make_shared<Transcript>();

    CommitmentLabels commitment_labels;

    ProtoGalaxyVerifier_(VerifierInstances insts)
        : instances(insts){};
    ~ProtoGalaxyVerifier_() = default;
    /**
     * @brief Given a new round challenge δ for each iteration of the full ProtoGalaxy protocol, compute the vector
     * [δ, δ^2,..., δ^t] where t = logn and n is the size of the instance.
     */
    static std::vector<FF> compute_round_challenge_pows(size_t log_instance_size, FF round_challenge)
    {
        std::vector<FF> pows(log_instance_size);
        pows[0] = round_challenge;
        for (size_t i = 1; i < log_instance_size; i++) {
            pows[i] = pows[i - 1].sqr();
        }
        return pows;
    }

    static std::vector<FF> update_gate_challenges(const FF perturbator_challenge,
                                                  const std::vector<FF>& gate_challenges,
                                                  const std::vector<FF>& round_challenges)
    {
        auto log_instance_size = gate_challenges.size();
        std::vector<FF> next_gate_challenges(log_instance_size);
        next_gate_challenges[0] = 1;

        for (size_t idx = 1; idx < log_instance_size; idx++) {
            next_gate_challenges[idx] = gate_challenges[idx] + perturbator_challenge * round_challenges[idx - 1];
        }
        return next_gate_challenges;
    }

    std::shared_ptr<Instance> get_accumulator() { return instances[0]; }

    /**
     * @brief Instatiate the instances and the transcript.
     *
     * @param fold_data The data transmitted via the transcript by the prover.
     */
<<<<<<< HEAD
    void prepare_for_folding(std::vector<uint8_t>);
=======
    void prepare_for_folding(const std::vector<uint8_t>&);
>>>>>>> 12249bf9

    /**
     * @brief Instantiatied the accumulator (i.e. the relaxed instance) from the transcript.
     *
     */
<<<<<<< HEAD
    void receive_accumulator(std::shared_ptr<Instance>, const std::string&);
=======
    void receive_accumulator(const std::shared_ptr<Instance>&, const std::string&);
>>>>>>> 12249bf9

    /**
     * @brief Process the public data ϕ for the Instances to be folded.
     *
     */
<<<<<<< HEAD
    void receive_and_finalise_instance(std::shared_ptr<Instance>, const std::string&);
=======
    void receive_and_finalise_instance(const std::shared_ptr<Instance>&, const std::string&);
>>>>>>> 12249bf9

    /**
     * @brief Run the folding protocol on the verifier side to establish whether the public data ϕ of the new
     * accumulator, received from the prover is the same as that produced by the verifier.
     *
     */
    bool verify_folding_proof(std::vector<uint8_t>);
};

extern template class ProtoGalaxyVerifier_<VerifierInstances_<honk::flavor::Ultra, 2>>;
extern template class ProtoGalaxyVerifier_<VerifierInstances_<honk::flavor::GoblinUltra, 2>>;
} // namespace proof_system::honk<|MERGE_RESOLUTION|>--- conflicted
+++ resolved
@@ -62,31 +62,19 @@
      *
      * @param fold_data The data transmitted via the transcript by the prover.
      */
-<<<<<<< HEAD
-    void prepare_for_folding(std::vector<uint8_t>);
-=======
     void prepare_for_folding(const std::vector<uint8_t>&);
->>>>>>> 12249bf9
 
     /**
      * @brief Instantiatied the accumulator (i.e. the relaxed instance) from the transcript.
      *
      */
-<<<<<<< HEAD
-    void receive_accumulator(std::shared_ptr<Instance>, const std::string&);
-=======
     void receive_accumulator(const std::shared_ptr<Instance>&, const std::string&);
->>>>>>> 12249bf9
 
     /**
      * @brief Process the public data ϕ for the Instances to be folded.
      *
      */
-<<<<<<< HEAD
-    void receive_and_finalise_instance(std::shared_ptr<Instance>, const std::string&);
-=======
     void receive_and_finalise_instance(const std::shared_ptr<Instance>&, const std::string&);
->>>>>>> 12249bf9
 
     /**
      * @brief Run the folding protocol on the verifier side to establish whether the public data ϕ of the new
