#include "protogalaxy_prover.hpp"
#include "barretenberg/flavor/flavor.hpp"
namespace proof_system::honk {
template <class ProverInstances>
void ProtoGalaxyProver_<ProverInstances>::finalise_and_send_instance(std::shared_ptr<Instance> instance,
                                                                     const std::string& domain_separator)
{
    instance->initialize_prover_polynomials();

    const auto instance_size = static_cast<uint32_t>(instance->instance_size);
    const auto num_public_inputs = static_cast<uint32_t>(instance->public_inputs.size());
    transcript->send_to_verifier(domain_separator + "_instance_size", instance_size);
    transcript->send_to_verifier(domain_separator + "_public_input_size", num_public_inputs);

    for (size_t i = 0; i < instance->public_inputs.size(); ++i) {
        auto public_input_i = instance->public_inputs[i];
        transcript->send_to_verifier(domain_separator + "_public_input_" + std::to_string(i), public_input_i);
    }
    transcript->send_to_verifier(domain_separator + "_pub_inputs_offset",
                                 static_cast<uint32_t>(instance->pub_inputs_offset));

    auto& witness_commitments = instance->witness_commitments;

    // Commit to the first three wire polynomials of the instance
    // We only commit to the fourth wire polynomial after adding memory recordss
    witness_commitments.w_l = commitment_key->commit(instance->proving_key->w_l);
    witness_commitments.w_r = commitment_key->commit(instance->proving_key->w_r);
    witness_commitments.w_o = commitment_key->commit(instance->proving_key->w_o);

    auto wire_comms = witness_commitments.get_wires();
    auto commitment_labels = instance->commitment_labels;
    auto wire_labels = commitment_labels.get_wires();
    for (size_t idx = 0; idx < 3; ++idx) {
        transcript->send_to_verifier(domain_separator + "_" + wire_labels[idx], wire_comms[idx]);
    }

    auto eta = transcript->get_challenge(domain_separator + "_eta");
    instance->compute_sorted_accumulator_polynomials(eta);

    // Commit to the sorted withness-table accumulator and the finalized (i.e. with memory records) fourth wire
    // polynomial
    witness_commitments.sorted_accum = commitment_key->commit(instance->prover_polynomials.sorted_accum);
    witness_commitments.w_4 = commitment_key->commit(instance->prover_polynomials.w_4);

    transcript->send_to_verifier(domain_separator + "_" + commitment_labels.sorted_accum,
                                 witness_commitments.sorted_accum);
    transcript->send_to_verifier(domain_separator + "_" + commitment_labels.w_4, witness_commitments.w_4);

    auto [beta, gamma] = transcript->get_challenges(domain_separator + "_beta", domain_separator + "_gamma");
    instance->compute_grand_product_polynomials(beta, gamma);

    witness_commitments.z_perm = commitment_key->commit(instance->prover_polynomials.z_perm);
    witness_commitments.z_lookup = commitment_key->commit(instance->prover_polynomials.z_lookup);

    transcript->send_to_verifier(domain_separator + "_" + commitment_labels.z_perm,
                                 instance->witness_commitments.z_perm);
    transcript->send_to_verifier(domain_separator + "_" + commitment_labels.z_lookup,
                                 instance->witness_commitments.z_lookup);

    instance->alpha = transcript->get_challenge(domain_separator + "_alpha");
    auto vk_view = instance->verification_key->get_all();
    auto labels = instance->commitment_labels.get_precomputed();
    for (size_t idx = 0; idx < labels.size(); idx++) {
        transcript->send_to_verifier(domain_separator + "_" + labels[idx], vk_view[idx]);
    }
}

template <class ProverInstances>
void ProtoGalaxyProver_<ProverInstances>::send_accumulator(std::shared_ptr<Instance> instance,
                                                           const std::string& domain_separator)
{
    const auto instance_size = static_cast<uint32_t>(instance->instance_size);
    const auto num_public_inputs = static_cast<uint32_t>(instance->public_inputs.size());
    transcript->send_to_verifier(domain_separator + "_instance_size", instance_size);
    transcript->send_to_verifier(domain_separator + "_public_input_size", num_public_inputs);

    for (size_t i = 0; i < instance->public_inputs.size(); ++i) {
        auto public_input_i = instance->public_inputs[i];
        transcript->send_to_verifier(domain_separator + "_public_input_" + std::to_string(i), public_input_i);
    }

    transcript->send_to_verifier(domain_separator + "_eta", instance->relation_parameters.eta);
    transcript->send_to_verifier(domain_separator + "_beta", instance->relation_parameters.beta);
    transcript->send_to_verifier(domain_separator + "_gamma", instance->relation_parameters.gamma);
    transcript->send_to_verifier(domain_separator + "_public_input_delta",
                                 instance->relation_parameters.public_input_delta);
    transcript->send_to_verifier(domain_separator + "_lookup_grand_product_delta",
                                 instance->relation_parameters.lookup_grand_product_delta);

    transcript->send_to_verifier(domain_separator + "_alpha", instance->alpha);

    transcript->send_to_verifier(domain_separator + "_target_sum", instance->target_sum);
    for (size_t idx = 0; idx < instance->gate_challenges.size(); idx++) {
        transcript->send_to_verifier(domain_separator + "_gate_challenge_" + std::to_string(idx),
                                     instance->gate_challenges[idx]);
    }

    auto comm_view = instance->witness_commitments.get_all();
    auto witness_labels = instance->commitment_labels.get_witness();
    for (size_t idx = 0; idx < witness_labels.size(); idx++) {
        transcript->send_to_verifier(domain_separator + "_" + witness_labels[idx], comm_view[idx]);
    }

    auto vk_view = instance->verification_key->get_all();
    auto vk_labels = instance->commitment_labels.get_precomputed();
    for (size_t idx = 0; idx < vk_labels.size(); idx++) {
        transcript->send_to_verifier(domain_separator + "_" + vk_labels[idx], vk_view[idx]);
    }
}

template <class ProverInstances> void ProtoGalaxyProver_<ProverInstances>::prepare_for_folding()
{
    auto idx = 0;
    auto instance = instances[0];
    auto domain_separator = std::to_string(idx);
    transcript->send_to_verifier(domain_separator + "is_accumulator", instance->is_accumulator);
    if (instance->is_accumulator) {
        send_accumulator(instance, domain_separator);
    } else {
        // This is the first round of folding and we need to generate some gate challenges.
        // TODO(https://github.com/AztecProtocol/barretenberg/issues/740): implement option 2 to make this more
        // efficient by avoiding the computation of the perturbator
        finalise_and_send_instance(instance, domain_separator);
        instance->target_sum = 0;
        info("log_instance_size ", instance->log_instance_size);
        auto beta = transcript->get_challenge(domain_separator + "_initial_gate_challenge");
        std::vector<FF> gate_challenges(instance->log_instance_size);
        gate_challenges[0] = beta;
        for (size_t i = 1; i < instance->log_instance_size; i++) {
            gate_challenges[i] = gate_challenges[i - 1].sqr();
        }
        instance->gate_challenges = gate_challenges;
    }

    idx++;

    for (auto it = instances.begin() + 1; it != instances.end(); it++, idx++) {
        auto instance = *it;
        auto domain_separator = std::to_string(idx);
        finalise_and_send_instance(instance, domain_separator);
    }
}

template <class ProverInstances>
std::pair<std::shared_ptr<typename ProverInstances::Instance>, typename ProverInstances::Flavor::AllPolynomials>
ProtoGalaxyProver_<ProverInstances>::compute_next_accumulator(
    ProverInstances& instances,
    Univariate<FF, ProverInstances::BATCHED_EXTENDED_LENGTH, ProverInstances::NUM>& combiner_quotient,
    FF& challenge,
    const FF& compressed_perturbator)
{
    auto combiner_quotient_at_challenge = combiner_quotient.evaluate(challenge);
    // Given the challenge \gamma, compute Z(\gamma) and {L_0(\gamma),L_1(\gamma)}
    // TODO(https://github.com/AztecProtocol/barretenberg/issues/764): Generalize the vanishing polynomial formula
    // and the computation of Lagrange basis for k instances
    auto vanishing_polynomial_at_challenge = challenge * (challenge - FF(1));
    std::vector<FF> lagranges{ FF(1) - challenge, challenge };

    auto next_accumulator = std::make_shared<Instance>();
    next_accumulator->instance_size = instances[0]->instance_size;
    next_accumulator->log_instance_size = instances[0]->log_instance_size;

    // Compute the next target sum and send the next folding parameters to the verifier
    FF next_target_sum =
        compressed_perturbator * lagranges[0] + vanishing_polynomial_at_challenge * combiner_quotient_at_challenge;

    transcript->send_to_verifier("next_target_sum", next_target_sum);
    for (size_t idx = 0; idx < instances.next_gate_challenges.size(); idx++) {
        transcript->send_to_verifier("next_gate_challenge_" + std::to_string(idx), instances.next_gate_challenges[idx]);
    }
    next_accumulator->target_sum = next_target_sum;
    next_accumulator->gate_challenges = instances.next_gate_challenges;

    // Initialize prover polynomials
    ProverPolynomials acc_prover_polynomials;
    for (auto& polynomial : acc_prover_polynomials.get_all()) {
        polynomial = typename Flavor::Polynomial(instances[0]->instance_size);
    }
    // WORKTODO return storage

    // Fold the prover polynomials
    auto acc_poly_views = acc_prover_polynomials.get_all();
    for (size_t inst_idx = 0; inst_idx < ProverInstances::NUM; inst_idx++) {
<<<<<<< HEAD
        auto inst_poly_views = instances[inst_idx]->prover_polynomials.get_all();
        for (auto [acc_poly_view, inst_poly_view] : zip_view(acc_poly_views, inst_poly_views)) {
            for (size_t poly_idx = 0; poly_idx < inst_poly_view.size(); poly_idx++) {
                acc_poly_view[poly_idx] += inst_poly_view[poly_idx] * lagranges[inst_idx];
=======
        for (auto [acc_poly, inst_poly] :
             zip_view(acc_prover_polynomials.get_all(), instances[inst_idx]->prover_polynomials.get_all())) {
            for (auto [acc_field, inst_field] : zip_view(acc_poly, inst_poly)) {
                acc_field += inst_field * lagranges[inst_idx];
>>>>>>> c0a24fb6
            }
        }
    }
    next_accumulator->prover_polynomials = std::move(acc_prover_polynomials);

    // Fold the witness commtiments and send them to the verifier
    auto witness_labels = next_accumulator->commitment_labels.get_witness();
    size_t comm_idx = 0;
    for (auto& acc_comm : next_accumulator->witness_commitments.get_all()) {
        acc_comm = Commitment::infinity();
        size_t inst_idx = 0;
        for (auto& instance : instances) {
            acc_comm = acc_comm + instance->witness_commitments.get_all()[comm_idx] * lagranges[inst_idx];
            inst_idx++;
        }
        transcript->send_to_verifier("next_" + witness_labels[comm_idx], acc_comm);
        comm_idx++;
    }

    // Fold public data ϕ from all instances to produce ϕ* and add it to the transcript. As part of the folding
    // verification, the verifier will produce ϕ* as well and check it against what was sent by the prover.

    // Fold the public inputs and send to the verifier
    next_accumulator->public_inputs = std::vector<FF>(instances[0]->public_inputs.size(), 0);
    size_t el_idx = 0;
    for (auto& el : next_accumulator->public_inputs) {
        size_t inst = 0;
        for (auto& instance : instances) {
            el += instance->public_inputs[el_idx] * lagranges[inst];
            inst++;
        }
        transcript->send_to_verifier("next_public_input_" + std::to_string(el_idx), el);
        el_idx++;
    }

    // Evaluate the combined batching challenge α univariate at challenge to obtain next α and send it to the
    // verifier
    next_accumulator->alpha = instances.alpha.evaluate(challenge);
    transcript->send_to_verifier("next_alpha", next_accumulator->alpha);

    // Evaluate each relation parameter univariate at challenge to obtain the folded relation parameters and send to
    // the verifier
    auto& combined_relation_parameters = instances.relation_parameters;
    auto folded_relation_parameters = proof_system::RelationParameters<FF>{
        combined_relation_parameters.eta.evaluate(challenge), // WORKTODO change all of these to evaluate(challenge)
        combined_relation_parameters.beta.evaluate(challenge),
        combined_relation_parameters.gamma.evaluate(challenge),
        combined_relation_parameters.public_input_delta.evaluate(challenge),
        combined_relation_parameters.lookup_grand_product_delta.evaluate(challenge),
    };
    // TODO(https://github.com/AztecProtocol/barretenberg/issues/805): Add the relation parameters to the transcript
    // together.
    transcript->send_to_verifier("next_eta", folded_relation_parameters.eta);
    transcript->send_to_verifier("next_beta", folded_relation_parameters.beta);
    transcript->send_to_verifier("next_gamma", folded_relation_parameters.gamma);
    transcript->send_to_verifier("next_public_input_delta", folded_relation_parameters.public_input_delta);
    transcript->send_to_verifier("next_lookup_grand_product_delta",
                                 folded_relation_parameters.lookup_grand_product_delta);
    next_accumulator->relation_parameters = folded_relation_parameters;

    // Fold the verification key and send it to the verifier as this is part of ϕ as well
    auto acc_vk = std::make_shared<VerificationKey>(instances[0]->prover_polynomials.get_polynomial_size(),
                                                    instances[0]->public_inputs.size());
    auto labels = next_accumulator->commitment_labels.get_precomputed();
    size_t vk_idx = 0;
    for (auto& vk : acc_vk->get_all()) {
        size_t inst = 0;
        vk = Commitment::infinity();
        for (auto& instance : instances) {
            vk = vk + (instance->verification_key->get_all()[vk_idx]) * lagranges[inst];
            inst++;
        }
        transcript->send_to_verifier("next_" + labels[vk_idx], vk);
        vk_idx++;
    }
    next_accumulator->verification_key = acc_vk;

    return std::pair(next_accumulator, std::move(storage));
}

// TODO(#https://github.com/AztecProtocol/barretenberg/issues/689): finalise implementation this function
template <class ProverInstances>
FoldingResult<typename ProverInstances::Flavor> ProtoGalaxyProver_<ProverInstances>::fold_instances()
{
    prepare_for_folding();

    // TODO(#https://github.com/AztecProtocol/barretenberg/issues/740): Handle the case where we are folding for the
    // first time and accumulator is 0
    FF delta = transcript->get_challenge("delta");

    auto accumulator = get_accumulator();
    auto deltas = compute_round_challenge_pows(accumulator->log_instance_size, delta);

    auto perturbator = compute_perturbator(accumulator, deltas);
    for (size_t idx = 0; idx <= accumulator->log_instance_size; idx++) {
        transcript->send_to_verifier("perturbator_" + std::to_string(idx), perturbator[idx]);
    }
    assert(perturbator[0] == accumulator->target_sum);
    auto perturbator_challenge = transcript->get_challenge("perturbator_challenge"); // alpha
    info("F(alpha) ", perturbator.evaluate(perturbator_challenge));                  // F(\alpha)
    instances.next_gate_challenges =
        update_gate_challenges(perturbator_challenge, accumulator->gate_challenges, deltas);
    const auto pow_betas_star =
        compute_pow_polynomial_at_values(instances.next_gate_challenges, accumulator->instance_size);
    combine_relation_parameters(instances);
    combine_alpha(instances);
    auto combiner = compute_combiner(instances, pow_betas_star);
    info("G(0) ", combiner.evaluations[0]);

    auto compressed_perturbator = perturbator.evaluate(perturbator_challenge);
    auto combiner_quotient = compute_combiner_quotient(compressed_perturbator, combiner);

    for (size_t idx = ProverInstances::NUM; idx < ProverInstances::BATCHED_EXTENDED_LENGTH; idx++) {
        transcript->send_to_verifier("combiner_quotient_" + std::to_string(idx), combiner_quotient.value_at(idx));
    }
    FF combiner_challenge = transcript->get_challenge("combiner_quotient_challenge"); // gamma

    FoldingResult<Flavor> res;
    auto [next_accumulator, storage] =
        compute_next_accumulator(instances, combiner_quotient, combiner_challenge, compressed_perturbator);
    res.folding_data = transcript->proof_data;
    res.accumulator = next_accumulator;

    res.storage = std::move(storage);
    return res;
}

template class ProtoGalaxyProver_<ProverInstances_<honk::flavor::Ultra, 2>>;
template class ProtoGalaxyProver_<ProverInstances_<honk::flavor::GoblinUltra, 2>>;
} // namespace proof_system::honk<|MERGE_RESOLUTION|>--- conflicted
+++ resolved
@@ -142,8 +142,7 @@
 }
 
 template <class ProverInstances>
-std::pair<std::shared_ptr<typename ProverInstances::Instance>, typename ProverInstances::Flavor::AllPolynomials>
-ProtoGalaxyProver_<ProverInstances>::compute_next_accumulator(
+std::shared_ptr<typename ProverInstances::Instance> ProtoGalaxyProver_<ProverInstances>::compute_next_accumulator(
     ProverInstances& instances,
     Univariate<FF, ProverInstances::BATCHED_EXTENDED_LENGTH, ProverInstances::NUM>& combiner_quotient,
     FF& challenge,
@@ -181,17 +180,10 @@
     // Fold the prover polynomials
     auto acc_poly_views = acc_prover_polynomials.get_all();
     for (size_t inst_idx = 0; inst_idx < ProverInstances::NUM; inst_idx++) {
-<<<<<<< HEAD
-        auto inst_poly_views = instances[inst_idx]->prover_polynomials.get_all();
-        for (auto [acc_poly_view, inst_poly_view] : zip_view(acc_poly_views, inst_poly_views)) {
-            for (size_t poly_idx = 0; poly_idx < inst_poly_view.size(); poly_idx++) {
-                acc_poly_view[poly_idx] += inst_poly_view[poly_idx] * lagranges[inst_idx];
-=======
         for (auto [acc_poly, inst_poly] :
              zip_view(acc_prover_polynomials.get_all(), instances[inst_idx]->prover_polynomials.get_all())) {
-            for (auto [acc_field, inst_field] : zip_view(acc_poly, inst_poly)) {
-                acc_field += inst_field * lagranges[inst_idx];
->>>>>>> c0a24fb6
+            for (auto [acc_el, inst_el] : zip_view(acc_poly, inst_poly)) {
+                acc_el += inst_el * lagranges[inst_idx];
             }
         }
     }
@@ -269,7 +261,7 @@
     }
     next_accumulator->verification_key = acc_vk;
 
-    return std::pair(next_accumulator, std::move(storage));
+    return next_accumulator;
 }
 
 // TODO(#https://github.com/AztecProtocol/barretenberg/issues/689): finalise implementation this function
@@ -310,12 +302,11 @@
     FF combiner_challenge = transcript->get_challenge("combiner_quotient_challenge"); // gamma
 
     FoldingResult<Flavor> res;
-    auto [next_accumulator, storage] =
+    auto next_accumulator =
         compute_next_accumulator(instances, combiner_quotient, combiner_challenge, compressed_perturbator);
     res.folding_data = transcript->proof_data;
     res.accumulator = next_accumulator;
 
-    res.storage = std::move(storage);
     return res;
 }
 
