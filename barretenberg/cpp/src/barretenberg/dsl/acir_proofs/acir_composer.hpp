#pragma once
#include <barretenberg/dsl/acir_format/acir_format.hpp>
#include <barretenberg/plonk/proof_system/proving_key/proving_key.hpp>
#include <barretenberg/plonk/proof_system/verification_key/verification_key.hpp>
#include <cstddef>
#include <cstdint>
#include <memory>

namespace acir_proofs {

class AcirComposer {
  public:
    AcirComposer(size_t size_hint = 0, bool verbose = true);

    void create_circuit(acir_format::acir_format& constraint_system);

    void init_proving_key(acir_format::acir_format& constraint_system);

<<<<<<< HEAD
    std::pair<std::vector<uint8_t>, std::vector<uint8_t>> create_proof(
        std::shared_ptr<barretenberg::srs::factories::CrsFactory<curve::BN254>> const& crs_factory,
        acir_format::acir_format& constraint_system,
        acir_format::WitnessVector& witness,
        bool is_recursive);
=======
    std::vector<uint8_t> create_proof(acir_format::acir_format& constraint_system,
                                      acir_format::WitnessVector& witness,
                                      bool is_recursive);
>>>>>>> a3649df0

    void load_verification_key(proof_system::plonk::verification_key_data&& data);

    std::shared_ptr<proof_system::plonk::verification_key> init_verification_key();

    bool verify_proof(std::vector<uint8_t> const& public_inputs, std::vector<uint8_t> const& proof, bool is_recursive);

    std::string get_solidity_verifier();
    size_t get_exact_circuit_size() { return exact_circuit_size_; };
    size_t get_total_circuit_size() { return total_circuit_size_; };
    size_t get_circuit_subgroup_size() { return circuit_subgroup_size_; };

    std::vector<barretenberg::fr> serialize_proof_into_fields(std::vector<uint8_t> const& public_inputs,
                                                              std::vector<uint8_t> const& proof);

    std::vector<barretenberg::fr> serialize_verification_key_into_fields();

  private:
    acir_format::Builder builder_;
    size_t size_hint_;
    size_t exact_circuit_size_;
    size_t total_circuit_size_;
    size_t circuit_subgroup_size_;
    std::shared_ptr<proof_system::plonk::proving_key> proving_key_;
    std::shared_ptr<proof_system::plonk::verification_key> verification_key_;
    bool verbose_ = true;

    template <typename... Args> inline void vinfo(Args... args)
    {
        if (verbose_) {
            info(args...);
        }
    }
};

} // namespace acir_proofs<|MERGE_RESOLUTION|>--- conflicted
+++ resolved
@@ -16,17 +16,9 @@
 
     void init_proving_key(acir_format::acir_format& constraint_system);
 
-<<<<<<< HEAD
-    std::pair<std::vector<uint8_t>, std::vector<uint8_t>> create_proof(
-        std::shared_ptr<barretenberg::srs::factories::CrsFactory<curve::BN254>> const& crs_factory,
-        acir_format::acir_format& constraint_system,
-        acir_format::WitnessVector& witness,
-        bool is_recursive);
-=======
-    std::vector<uint8_t> create_proof(acir_format::acir_format& constraint_system,
-                                      acir_format::WitnessVector& witness,
-                                      bool is_recursive);
->>>>>>> a3649df0
+    std::pair<std::vector<uint8_t>, std::vector<uint8_t>> create_proof(acir_format::acir_format& constraint_system,
+                                                                       acir_format::WitnessVector& witness,
+                                                                       bool is_recursive);
 
     void load_verification_key(proof_system::plonk::verification_key_data&& data);
 
