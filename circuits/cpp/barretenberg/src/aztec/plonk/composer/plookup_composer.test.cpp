#pragma GCC diagnostic ignored "-Wunused-variable"
#pragma GCC diagnostic ignored "-Wunused-but-set-variable"
#pragma GCC diagnostic ignored "-Wunused-parameter"

#include "plookup_composer.hpp"
#include <crypto/pedersen/pedersen.hpp>
#include <gtest/gtest.h>
#include <numeric/bitop/get_msb.hpp>
#include "../proof_system/widgets/transition_widgets/create_dummy_transcript.hpp"
#include "../proof_system/widgets/random_widgets/plookup_widget.hpp"

#include "./plookup_tables/sha256.hpp"

using namespace barretenberg;

namespace {
auto& engine = numeric::random::get_debug_engine();
}
<<<<<<< HEAD
std::vector<uint32_t> add_variables(waffle::PlookupComposer& composer, std::vector<fr> variables)
=======
std::vector<uint32_t> add_variables(waffle::PLookupComposer& composer, std::vector<fr> variables)
>>>>>>> aa77eed2
{
    std::vector<uint32_t> res;
    for (size_t i = 0; i < variables.size(); i++) {
        res.emplace_back(composer.add_variable(variables[i]));
    }
    return res;
}

TEST(plookup_composer, read_sequence_from_multi_table)
{
<<<<<<< HEAD
    waffle::PlookupComposer composer = waffle::PlookupComposer();
=======
    waffle::PLookupComposer composer = waffle::PLookupComposer();
>>>>>>> aa77eed2

    barretenberg::fr input_value = engine.get_random_uint256() & 0xffffffffULL;
    const auto input_index = composer.add_variable(input_value);

    const auto sequence_data =
<<<<<<< HEAD
        waffle::plookup::get_table_values(waffle::PlookupMultiTableId::PEDERSEN_LEFT, input_value);

    const auto sequence_indices =
        composer.read_sequence_from_multi_table(waffle::PlookupMultiTableId::PEDERSEN_LEFT, sequence_data, input_index);
=======
        waffle::plookup::get_table_values(waffle::PLookupMultiTableId::PEDERSEN_LEFT, input_value);

    const auto sequence_indices =
        composer.read_sequence_from_multi_table(waffle::PLookupMultiTableId::PEDERSEN_LEFT, sequence_data, input_index);
>>>>>>> aa77eed2

    std::vector<barretenberg::fr> expected_x;
    std::vector<barretenberg::fr> expected_y;

    const size_t num_lookups =
        (256 + crypto::pedersen::sidon::BITS_PER_TABLE - 1) / crypto::pedersen::sidon::BITS_PER_TABLE;

    EXPECT_EQ(num_lookups, sequence_indices[0].size());

    std::vector<barretenberg::fr> expected_scalars;
    expected_x.resize(num_lookups);
    expected_y.resize(num_lookups);
    expected_scalars.resize(num_lookups);

    {
        const size_t num_rounds = (num_lookups + 2) / 3;
        uint256_t bits(input_value);

        const auto mask = crypto::pedersen::sidon::PEDERSEN_TABLE_SIZE - 1;

        for (size_t i = 0; i < num_rounds; ++i) {
            const auto& table = crypto::pedersen::sidon::get_table(i);
            const size_t index = i * 3;

            uint64_t slice_a = ((bits >> (index * 10)) & mask).data[0];
            expected_x[index] = (table[slice_a].x);
            expected_y[index] = (table[slice_a].y);
            expected_scalars[index] = slice_a;

            uint64_t slice_b = ((bits >> ((index + 1) * 10)) & mask).data[0];
            expected_x[index + 1] = (table[slice_b].x);
            expected_y[index + 1] = (table[slice_b].y);
            expected_scalars[index + 1] = slice_b;

            if (i < 8) {
                uint64_t slice_c = ((bits >> ((index + 2) * 10)) & mask).data[0];
                expected_x[index + 2] = (table[slice_c].x);
                expected_y[index + 2] = (table[slice_c].y);
                expected_scalars[index + 2] = slice_c;
            }
        }
    }

    for (size_t i = num_lookups - 2; i < num_lookups; --i) {
        expected_scalars[i] += (expected_scalars[i + 1] * crypto::pedersen::sidon::PEDERSEN_TABLE_SIZE);
    }
    for (size_t i = 0; i < num_lookups; ++i) {
        EXPECT_EQ(composer.get_variable(sequence_indices[0][i]), expected_scalars[i]);
        EXPECT_EQ(composer.get_variable(sequence_indices[1][i]), expected_x[i]);
        EXPECT_EQ(composer.get_variable(sequence_indices[2][i]), expected_y[i]);
    }

    auto prover = composer.create_prover();
    auto verifier = composer.create_verifier();
    auto proof = prover.construct_proof();

    bool result = verifier.verify_proof(proof);

    EXPECT_EQ(result, true);
}

TEST(plookup_composer, test_no_lookup_proof)
{
    waffle::PlookupComposer composer = waffle::PlookupComposer();

    for (size_t i = 0; i < 16; ++i) {
        for (size_t j = 0; j < 16; ++j) {
            uint64_t left = static_cast<uint64_t>(j);
            uint64_t right = static_cast<uint64_t>(i);
            uint32_t left_idx = composer.add_variable(fr(left));
            uint32_t right_idx = composer.add_variable(fr(right));
            uint32_t result_idx = composer.add_variable(fr(left ^ right));

            uint32_t add_idx = composer.add_variable(fr(left) + fr(right) + composer.get_variable(result_idx));
            composer.create_big_add_gate(
                { left_idx, right_idx, result_idx, add_idx, fr(1), fr(1), fr(1), fr(-1), fr(0) });
        }
    }

    auto prover = composer.create_prover();

    auto verifier = composer.create_verifier();

    auto proof = prover.construct_proof();

    bool result = verifier.verify_proof(proof); // instance, prover.reference_string.SRS_T2);
    EXPECT_EQ(result, true);
}

TEST(plookup_composer, test_elliptic_gate)
{
    typedef grumpkin::g1::affine_element affine_element;
    typedef grumpkin::g1::element element;
<<<<<<< HEAD
    waffle::PlookupComposer composer = waffle::PlookupComposer();

    affine_element p1 = crypto::pedersen::get_generator(0);
    affine_element p2 = crypto::pedersen::get_generator(1);
    affine_element p3(element(p1) + element(p2));

    uint32_t x1 = composer.add_variable(p1.x);
    uint32_t y1 = composer.add_variable(p1.y);
    uint32_t x2 = composer.add_variable(p2.x);
    uint32_t y2 = composer.add_variable(p2.y);
    uint32_t x3 = composer.add_variable(p3.x);
    uint32_t y3 = composer.add_variable(p3.y);

    waffle::ecc_add_gate gate{ x1, y1, x2, y2, x3, y3, 1, 1 };
    composer.create_ecc_add_gate(gate);

    affine_element p2_endo = p2;
    p2_endo.x *= grumpkin::fq::beta();
    p3 = affine_element(element(p1) + element(p2_endo));
    x3 = composer.add_variable(p3.x);
    y3 = composer.add_variable(p3.y);
    gate = waffle::ecc_add_gate{ x1, y1, x2, y2, x3, y3, grumpkin::fq::beta(), 1 };
    composer.create_ecc_add_gate(gate);

    p2_endo.x *= grumpkin::fq::beta();
    p3 = affine_element(element(p1) - element(p2_endo));
    x3 = composer.add_variable(p3.x);
    y3 = composer.add_variable(p3.y);
    gate = waffle::ecc_add_gate{ x1, y1, x2, y2, x3, y3, grumpkin::fq::beta().sqr(), -1 };
    composer.create_ecc_add_gate(gate);

    composer.create_dummy_gate();
    composer.create_dummy_gate();

    auto prover = composer.create_prover();

    auto verifier = composer.create_verifier();

    auto proof = prover.construct_proof();

    bool result = verifier.verify_proof(proof); // instance, prover.reference_string.SRS_T2);
    EXPECT_EQ(result, true);
}

TEST(plookup_composer, non_trivial_tag_permutation)
{
    waffle::PlookupComposer composer = waffle::PlookupComposer();
    fr a = fr::random_element();
    // fr b = -a;

    auto a_idx = composer.add_public_variable(a);
    // auto b_idx = composer.add_variable(b);
    // auto c_idx = composer.add_variable(b);
    // auto d_idx = composer.add_variable(a);

    // composer.create_add_gate({ a_idx, b_idx, composer.zero_idx, fr::one(), fr::one(), fr::zero(), fr::zero() });
    // composer.create_add_gate({ c_idx, d_idx, composer.zero_idx, fr::one(), fr::one(), fr::zero(), fr::zero() });

    composer.create_tag(1, 1);
    // composer.create_tag(2, 1);

    composer.assign_tag(a_idx, 1);
    // composer.assign_tag(b_idx, 1);
    // composer.assign_tag(c_idx, 2);
    // composer.assign_tag(d_idx, 2);

    // composer.create_add_gate({ a_idx, b_idx, composer.zero_idx, fr::one(), fr::neg_one(), fr::zero(), fr::zero() });
    // composer.create_add_gate({ a_idx, b_idx, composer.zero_idx, fr::one(), fr::neg_one(), fr::zero(), fr::zero() });
    // composer.create_add_gate({ a_idx, b_idx, composer.zero_idx, fr::one(), fr::neg_one(), fr::zero(), fr::zero() });
    auto prover = composer.create_prover();
    auto verifier = composer.create_verifier();

    waffle::plonk_proof proof = prover.construct_proof();

    bool result = verifier.verify_proof(proof); // instance, prover.reference_string.SRS_T2);
    EXPECT_EQ(result, true);
}
TEST(plookup_composer, non_trivial_tag_permutation_and_cycles)
{
    waffle::PlookupComposer composer = waffle::PlookupComposer();
    fr a = fr::random_element();
    fr c = -a;

    auto a_idx = composer.add_variable(a);
    auto b_idx = composer.add_variable(a);
    composer.assert_equal(a_idx, b_idx);
    auto c_idx = composer.add_variable(c);
    auto d_idx = composer.add_variable(c);
    composer.assert_equal(c_idx, d_idx);
    auto e_idx = composer.add_variable(a);
    auto f_idx = composer.add_variable(a);
    composer.assert_equal(e_idx, f_idx);
    auto g_idx = composer.add_variable(c);
    auto h_idx = composer.add_variable(c);
    composer.assert_equal(g_idx, h_idx);

    composer.create_tag(1, 2);
    composer.create_tag(2, 1);

    composer.assign_tag(a_idx, 1);
    composer.assign_tag(c_idx, 1);
    composer.assign_tag(e_idx, 2);
    composer.assign_tag(g_idx, 2);
    composer.create_dummy_gate();
    composer.create_add_gate({ b_idx, a_idx, composer.zero_idx, fr::one(), fr::neg_one(), fr::zero(), fr::zero() });
    composer.create_add_gate({ c_idx, g_idx, composer.zero_idx, fr::one(), -fr::one(), fr::zero(), fr::zero() });
    composer.create_add_gate({ e_idx, f_idx, composer.zero_idx, fr::one(), -fr::one(), fr::zero(), fr::zero() });

=======
    waffle::PLookupComposer composer = waffle::PLookupComposer();

    affine_element p1 = crypto::pedersen::get_generator(0);
    affine_element p2 = crypto::pedersen::get_generator(1);
    affine_element p3(element(p1) + element(p2));

    uint32_t x1 = composer.add_variable(p1.x);
    uint32_t y1 = composer.add_variable(p1.y);
    uint32_t x2 = composer.add_variable(p2.x);
    uint32_t y2 = composer.add_variable(p2.y);
    uint32_t x3 = composer.add_variable(p3.x);
    uint32_t y3 = composer.add_variable(p3.y);

    waffle::ecc_add_gate gate{ x1, y1, x2, y2, x3, y3, 1, 1 };
    composer.create_ecc_add_gate(gate);

    affine_element p2_endo = p2;
    p2_endo.x *= grumpkin::fq::beta();
    p3 = affine_element(element(p1) + element(p2_endo));
    x3 = composer.add_variable(p3.x);
    y3 = composer.add_variable(p3.y);
    gate = waffle::ecc_add_gate{ x1, y1, x2, y2, x3, y3, grumpkin::fq::beta(), 1 };
    composer.create_ecc_add_gate(gate);

    p2_endo.x *= grumpkin::fq::beta();
    p3 = affine_element(element(p1) - element(p2_endo));
    x3 = composer.add_variable(p3.x);
    y3 = composer.add_variable(p3.y);
    gate = waffle::ecc_add_gate{ x1, y1, x2, y2, x3, y3, grumpkin::fq::beta().sqr(), -1 };
    composer.create_ecc_add_gate(gate);

    composer.create_dummy_gate();
    composer.create_dummy_gate();

    auto prover = composer.create_prover();

    auto verifier = composer.create_verifier();

    auto proof = prover.construct_proof();

    bool result = verifier.verify_proof(proof); // instance, prover.reference_string.SRS_T2);
    EXPECT_EQ(result, true);
}

TEST(plookup_composer, non_trivial_tag_permutation)
{
    waffle::PLookupComposer composer = waffle::PLookupComposer();
    fr a = fr::random_element();
    fr b = -a;

    auto a_idx = composer.add_variable(a);
    auto b_idx = composer.add_variable(b);
    auto c_idx = composer.add_variable(b);
    auto d_idx = composer.add_variable(a);

    composer.create_add_gate({ a_idx, b_idx, composer.zero_idx, fr::one(), fr::one(), fr::zero(), fr::zero() });
    composer.create_add_gate({ c_idx, d_idx, composer.zero_idx, fr::one(), fr::one(), fr::zero(), fr::zero() });

    composer.create_tag(1, 2);
    composer.create_tag(2, 1);

    composer.assign_tag(a_idx, 1);
    composer.assign_tag(b_idx, 1);
    composer.assign_tag(c_idx, 2);
    composer.assign_tag(d_idx, 2);

>>>>>>> aa77eed2
    // composer.create_add_gate({ a_idx, b_idx, composer.zero_idx, fr::one(), fr::neg_one(), fr::zero(), fr::zero() });
    // composer.create_add_gate({ a_idx, b_idx, composer.zero_idx, fr::one(), fr::neg_one(), fr::zero(), fr::zero() });
    // composer.create_add_gate({ a_idx, b_idx, composer.zero_idx, fr::one(), fr::neg_one(), fr::zero(), fr::zero() });
    auto prover = composer.create_prover();
    auto verifier = composer.create_verifier();

    waffle::plonk_proof proof = prover.construct_proof();

    bool result = verifier.verify_proof(proof); // instance, prover.reference_string.SRS_T2);
    EXPECT_EQ(result, true);
}
<<<<<<< HEAD

TEST(plookup_composer, bad_tag_permutation)
{
    waffle::PlookupComposer composer = waffle::PlookupComposer();
    fr a = fr::random_element();
    fr b = -a;

    auto a_idx = composer.add_variable(a);
    auto b_idx = composer.add_variable(b);
    auto c_idx = composer.add_variable(b);
    auto d_idx = composer.add_variable(a + 1);

    composer.create_add_gate({ a_idx, b_idx, composer.zero_idx, 1, 1, 0, 0 });
    composer.create_add_gate({ c_idx, d_idx, composer.zero_idx, 1, 1, 0, -1 });

    composer.create_tag(1, 2);
    composer.create_tag(2, 1);

    composer.assign_tag(a_idx, 1);
    composer.assign_tag(b_idx, 1);
    composer.assign_tag(c_idx, 2);
    composer.assign_tag(d_idx, 2);
    auto prover = composer.create_prover();
    auto verifier = composer.create_verifier();
    waffle::plonk_proof proof = prover.construct_proof();

=======
TEST(plookup_composer, non_trivial_tag_permutation_and_cycles)
{
    waffle::PLookupComposer composer = waffle::PLookupComposer();
    fr a = fr::random_element();
    fr c = -a;

    auto a_idx = composer.add_variable(a);
    auto b_idx = composer.add_variable(a);
    composer.assert_equal(a_idx, b_idx);
    auto c_idx = composer.add_variable(c);
    auto d_idx = composer.add_variable(c);
    composer.assert_equal(c_idx, d_idx);
    auto e_idx = composer.add_variable(a);
    auto f_idx = composer.add_variable(a);
    composer.assert_equal(e_idx, f_idx);
    auto g_idx = composer.add_variable(c);
    auto h_idx = composer.add_variable(c);
    composer.assert_equal(g_idx, h_idx);

    composer.create_tag(1, 2);
    composer.create_tag(2, 1);

    composer.assign_tag(a_idx, 1);
    composer.assign_tag(c_idx, 1);
    composer.assign_tag(e_idx, 2);
    composer.assign_tag(g_idx, 2);
    composer.create_dummy_gate();
    composer.create_add_gate({ b_idx, a_idx, composer.zero_idx, fr::one(), fr::neg_one(), fr::zero(), fr::zero() });
    composer.create_add_gate({ c_idx, g_idx, composer.zero_idx, fr::one(), -fr::one(), fr::zero(), fr::zero() });
    composer.create_add_gate({ e_idx, f_idx, composer.zero_idx, fr::one(), -fr::one(), fr::zero(), fr::zero() });

    // composer.create_add_gate({ a_idx, b_idx, composer.zero_idx, fr::one(), fr::neg_one(), fr::zero(), fr::zero() });
    // composer.create_add_gate({ a_idx, b_idx, composer.zero_idx, fr::one(), fr::neg_one(), fr::zero(), fr::zero() });
    // composer.create_add_gate({ a_idx, b_idx, composer.zero_idx, fr::one(), fr::neg_one(), fr::zero(), fr::zero() });
    auto prover = composer.create_prover();
    auto verifier = composer.create_verifier();

    waffle::plonk_proof proof = prover.construct_proof();

    bool result = verifier.verify_proof(proof); // instance, prover.reference_string.SRS_T2);
    EXPECT_EQ(result, true);
}

TEST(plookup_composer, bad_tag_permutation)
{
    waffle::PLookupComposer composer = waffle::PLookupComposer();
    fr a = fr::random_element();
    fr b = -a;

    auto a_idx = composer.add_variable(a);
    auto b_idx = composer.add_variable(b);
    auto c_idx = composer.add_variable(b);
    auto d_idx = composer.add_variable(a + 1);

    composer.create_add_gate({ a_idx, b_idx, composer.zero_idx, 1, 1, 0, 0 });
    composer.create_add_gate({ c_idx, d_idx, composer.zero_idx, 1, 1, 0, -1 });

    composer.create_tag(1, 2);
    composer.create_tag(2, 1);

    composer.assign_tag(a_idx, 1);
    composer.assign_tag(b_idx, 1);
    composer.assign_tag(c_idx, 2);
    composer.assign_tag(d_idx, 2);
    auto prover = composer.create_prover();
    auto verifier = composer.create_verifier();
    waffle::plonk_proof proof = prover.construct_proof();

>>>>>>> aa77eed2
    bool result = verifier.verify_proof(proof); // instance, prover.reference_string.SRS_T2);
    EXPECT_EQ(result, false);
}

// same as above but with turbocomposer to check reason of failue is really tag mismatch
TEST(plookup_composer, bad_tag_turbo_permutation)
{
<<<<<<< HEAD
    waffle::PlookupComposer composer = waffle::PlookupComposer();
=======
    waffle::PLookupComposer composer = waffle::PLookupComposer();
>>>>>>> aa77eed2
    fr a = fr::random_element();
    fr b = -a;

    auto a_idx = composer.add_variable(a);
    auto b_idx = composer.add_variable(b);
    auto c_idx = composer.add_variable(b);
    auto d_idx = composer.add_variable(a + 1);

    composer.create_add_gate({ a_idx, b_idx, composer.zero_idx, 1, 1, 0, 0 });
    composer.create_add_gate({ c_idx, d_idx, composer.zero_idx, 1, 1, 0, -1 });

    // composer.create_add_gate({ a_idx, b_idx, composer.zero_idx, fr::one(), fr::neg_one(), fr::zero(), fr::zero() });
    // composer.create_add_gate({ a_idx, b_idx, composer.zero_idx, fr::one(), fr::neg_one(), fr::zero(), fr::zero() });
    // composer.create_add_gate({ a_idx, b_idx, composer.zero_idx, fr::one(), fr::neg_one(), fr::zero(), fr::zero() });
    auto prover = composer.create_prover();
    auto verifier = composer.create_verifier();

    waffle::plonk_proof proof = prover.construct_proof();

    bool result = verifier.verify_proof(proof); // instance, prover.reference_string.SRS_T2);
    EXPECT_EQ(result, true);
}

TEST(plookup_composer, sort_widget)
{
<<<<<<< HEAD
    waffle::PlookupComposer composer = waffle::PlookupComposer();
=======
    waffle::PLookupComposer composer = waffle::PLookupComposer();
>>>>>>> aa77eed2
    fr a = fr::one();
    fr b = fr(2);
    fr c = fr(3);
    fr d = fr(4);

    auto a_idx = composer.add_variable(a);
    auto b_idx = composer.add_variable(b);
    auto c_idx = composer.add_variable(c);
    auto d_idx = composer.add_variable(d);
    composer.create_sort_constraint({ a_idx, b_idx, c_idx, d_idx });
    auto prover = composer.create_prover();
    auto verifier = composer.create_verifier();

    waffle::plonk_proof proof = prover.construct_proof();

    bool result = verifier.verify_proof(proof); // instance, prover.reference_string.SRS_T2);
    EXPECT_EQ(result, true);
}

TEST(plookup_composer, sort_with_edges_gate)
{

    fr a = fr::one();
    fr b = fr(2);
    fr c = fr(3);
    fr d = fr(4);
    fr e = fr(5);
    fr f = fr(6);
    fr g = fr(7);
    fr h = fr(8);

    {
<<<<<<< HEAD
        waffle::PlookupComposer composer = waffle::PlookupComposer();
=======
        waffle::PLookupComposer composer = waffle::PLookupComposer();
>>>>>>> aa77eed2
        auto a_idx = composer.add_variable(a);
        auto b_idx = composer.add_variable(b);
        auto c_idx = composer.add_variable(c);
        auto d_idx = composer.add_variable(d);
        auto e_idx = composer.add_variable(e);
        auto f_idx = composer.add_variable(f);
        auto g_idx = composer.add_variable(g);
        auto h_idx = composer.add_variable(h);
        composer.create_sort_constraint_with_edges({ a_idx, b_idx, c_idx, d_idx, e_idx, f_idx, g_idx, h_idx }, a, h);
        auto prover = composer.create_prover();
        auto verifier = composer.create_verifier();

        waffle::plonk_proof proof = prover.construct_proof();

        bool result = verifier.verify_proof(proof); // instance, prover.reference_string.SRS_T2);
        EXPECT_EQ(result, true);
    }

    {
<<<<<<< HEAD
        waffle::PlookupComposer composer = waffle::PlookupComposer();
=======
        waffle::PLookupComposer composer = waffle::PLookupComposer();
>>>>>>> aa77eed2
        auto a_idx = composer.add_variable(a);
        auto b_idx = composer.add_variable(b);
        auto c_idx = composer.add_variable(c);
        auto d_idx = composer.add_variable(d);
        auto e_idx = composer.add_variable(e);
        auto f_idx = composer.add_variable(f);
        auto g_idx = composer.add_variable(g);
        auto h_idx = composer.add_variable(h);
        composer.create_sort_constraint_with_edges({ a_idx, b_idx, c_idx, d_idx, e_idx, f_idx, g_idx, h_idx }, a, g);
        auto prover = composer.create_prover();
        auto verifier = composer.create_verifier();

        waffle::plonk_proof proof = prover.construct_proof();

        bool result = verifier.verify_proof(proof); // instance, prover.reference_string.SRS_T2);
        EXPECT_EQ(result, false);
    }
    {
<<<<<<< HEAD
        waffle::PlookupComposer composer = waffle::PlookupComposer();
=======
        waffle::PLookupComposer composer = waffle::PLookupComposer();
>>>>>>> aa77eed2
        auto a_idx = composer.add_variable(a);
        auto b_idx = composer.add_variable(b);
        auto c_idx = composer.add_variable(c);
        auto d_idx = composer.add_variable(d);
        auto e_idx = composer.add_variable(e);
        auto f_idx = composer.add_variable(f);
        auto g_idx = composer.add_variable(g);
        auto h_idx = composer.add_variable(h);
        composer.create_sort_constraint_with_edges({ a_idx, b_idx, c_idx, d_idx, e_idx, f_idx, g_idx, h_idx }, b, h);
        auto prover = composer.create_prover();
        auto verifier = composer.create_verifier();

        waffle::plonk_proof proof = prover.construct_proof();

        bool result = verifier.verify_proof(proof); // instance, prover.reference_string.SRS_T2);
        EXPECT_EQ(result, false);
    }
    {
<<<<<<< HEAD
        waffle::PlookupComposer composer = waffle::PlookupComposer();
=======
        waffle::PLookupComposer composer = waffle::PLookupComposer();
>>>>>>> aa77eed2
        auto a_idx = composer.add_variable(a);
        // auto b_idx = composer.add_variable(b);
        auto c_idx = composer.add_variable(c);
        auto d_idx = composer.add_variable(d);
        auto e_idx = composer.add_variable(e);
        auto f_idx = composer.add_variable(f);
        auto g_idx = composer.add_variable(g);
        auto h_idx = composer.add_variable(h);
        auto b2_idx = composer.add_variable(fr(15));
        composer.create_sort_constraint_with_edges({ a_idx, b2_idx, c_idx, d_idx, e_idx, f_idx, g_idx, h_idx }, b, h);
        auto prover = composer.create_prover();
        auto verifier = composer.create_verifier();

        waffle::plonk_proof proof = prover.construct_proof();

        bool result = verifier.verify_proof(proof); // instance, prover.reference_string.SRS_T2);
        EXPECT_EQ(result, false);
    }
    {
<<<<<<< HEAD
        waffle::PlookupComposer composer = waffle::PlookupComposer();
=======
        waffle::PLookupComposer composer = waffle::PLookupComposer();
>>>>>>> aa77eed2
        auto idx = add_variables(composer, { 1,  2,  5,  6,  7,  10, 11, 13, 16, 17, 20, 22, 22, 25,
                                             26, 29, 29, 32, 32, 33, 35, 38, 39, 39, 42, 42, 43, 45 });
        composer.create_sort_constraint_with_edges(idx, 1, 45);
        auto prover = composer.create_prover();
        auto verifier = composer.create_verifier();

        waffle::plonk_proof proof = prover.construct_proof();

        bool result = verifier.verify_proof(proof); // instance, prover.reference_string.SRS_T2);
        EXPECT_EQ(result, true);
        // auto new_idx = composer.add_variable(47);
        // idx = add_variables(1,2,5,6,7,10,11,13,16,17,20,22,22,25,26,29,29,32,32,33,35,38,39,39,42,42,43);
        composer.create_sort_constraint_with_edges(idx, 1, 29);
        prover = composer.create_prover();
        verifier = composer.create_verifier();
        proof = prover.construct_proof();

        result = verifier.verify_proof(proof); // instance, prover.reference_string.SRS_T2);
        EXPECT_EQ(result, false);
    }
}
TEST(plookup_composer, range_constraint)
{
    {
<<<<<<< HEAD
        waffle::PlookupComposer composer = waffle::PlookupComposer();
=======
        waffle::PLookupComposer composer = waffle::PLookupComposer();
>>>>>>> aa77eed2
        auto indices = add_variables(composer, { 1, 2, 3, 4, 5, 6, 7, 8 });
        for (size_t i = 0; i < indices.size(); i++) {
            composer.create_new_range_constraint(indices[i], 8);
        }
        // auto ind = {a_idx,b_idx,c_idx,d_idx,e_idx,f_idx,g_idx,h_idx};
        composer.create_sort_constraint(indices);
        composer.process_range_lists();
        auto prover = composer.create_prover();
        auto verifier = composer.create_verifier();
<<<<<<< HEAD

        waffle::plonk_proof proof = prover.construct_proof();

        bool result = verifier.verify_proof(proof);
        EXPECT_EQ(result, true);
    }
    {
        waffle::PlookupComposer composer = waffle::PlookupComposer();
        auto indices = add_variables(composer, { 3});
        for (size_t i = 0; i < indices.size(); i++) {
            composer.create_new_range_constraint(indices[i], 3);
        }
        // auto ind = {a_idx,b_idx,c_idx,d_idx,e_idx,f_idx,g_idx,h_idx};
        composer.create_dummy_constraints(indices);
        composer.process_range_lists();
        auto prover = composer.create_prover();
        auto verifier = composer.create_verifier();

=======

>>>>>>> aa77eed2
        waffle::plonk_proof proof = prover.construct_proof();

        bool result = verifier.verify_proof(proof);
        EXPECT_EQ(result, true);
    }
    {
<<<<<<< HEAD
        waffle::PlookupComposer composer = waffle::PlookupComposer();
        auto indices = add_variables(composer, { 1, 2, 3, 4, 5, 6, 8, 25 });
=======
        waffle::PLookupComposer composer = waffle::PLookupComposer();
        auto indices = add_variables(composer, { 1, 2, 3, 4, 5, 6, 25, 8 });
>>>>>>> aa77eed2
        for (size_t i = 0; i < indices.size(); i++) {
            composer.create_new_range_constraint(indices[i], 8);
        }
        composer.create_sort_constraint(indices);
        composer.process_range_lists();
        auto prover = composer.create_prover();
        auto verifier = composer.create_verifier();

        waffle::plonk_proof proof = prover.construct_proof();

        bool result = verifier.verify_proof(proof);
        EXPECT_EQ(result, false);
    }
    {
<<<<<<< HEAD
        waffle::PlookupComposer composer = waffle::PlookupComposer();
=======
        waffle::PLookupComposer composer = waffle::PLookupComposer();
>>>>>>> aa77eed2
        auto indices =
            add_variables(composer, { 1, 2, 3, 4, 5, 6, 10, 8, 15, 11, 32, 21, 42, 79, 16, 10, 3, 26, 19, 51 });
        for (size_t i = 0; i < indices.size(); i++) {
            composer.create_new_range_constraint(indices[i], 128);
        }
        composer.create_dummy_constraints(indices);
        composer.process_range_lists();
        auto prover = composer.create_prover();
        auto verifier = composer.create_verifier();

        waffle::plonk_proof proof = prover.construct_proof();

        bool result = verifier.verify_proof(proof);
        EXPECT_EQ(result, true);
    }
    {
<<<<<<< HEAD
        waffle::PlookupComposer composer = waffle::PlookupComposer();
=======
        waffle::PLookupComposer composer = waffle::PLookupComposer();
>>>>>>> aa77eed2
        auto indices =
            add_variables(composer, { 1, 2, 3, 80, 5, 6, 29, 8, 15, 11, 32, 21, 42, 79, 16, 10, 3, 26, 13, 14 });
        for (size_t i = 0; i < indices.size(); i++) {
            composer.create_new_range_constraint(indices[i], 79);
        }
<<<<<<< HEAD
        composer.create_dummy_constraints(indices);
=======
        composer.create_sort_constraint(indices);
>>>>>>> aa77eed2
        composer.process_range_lists();
        auto prover = composer.create_prover();
        auto verifier = composer.create_verifier();

        waffle::plonk_proof proof = prover.construct_proof();

        bool result = verifier.verify_proof(proof);
        EXPECT_EQ(result, false);
    }
}
TEST(plookup_composer, range_with_gates)
{

<<<<<<< HEAD
    waffle::PlookupComposer composer = waffle::PlookupComposer();
=======
    waffle::PLookupComposer composer = waffle::PLookupComposer();
>>>>>>> aa77eed2
    auto idx = add_variables(composer, { 1, 2, 3, 4, 5, 6, 7, 8 });
    for (size_t i = 0; i < idx.size(); i++) {
        composer.create_new_range_constraint(idx[i], 8);
    }
    // auto ind = {a_idx,b_idx,c_idx,d_idx,e_idx,f_idx,g_idx,h_idx};
    composer.process_range_lists();

    composer.create_add_gate({ idx[0], idx[1], composer.zero_idx, fr::one(), fr::one(), fr::zero(), -3 });
    composer.create_add_gate({ idx[2], idx[3], composer.zero_idx, fr::one(), fr::one(), fr::zero(), -7 });
    composer.create_add_gate({ idx[4], idx[5], composer.zero_idx, fr::one(), fr::one(), fr::zero(), -11 });
    composer.create_add_gate({ idx[6], idx[7], composer.zero_idx, fr::one(), fr::one(), fr::zero(), -15 });
    auto prover = composer.create_prover();
    auto verifier = composer.create_verifier();

    waffle::plonk_proof proof = prover.construct_proof();
    bool result = verifier.verify_proof(proof);
    EXPECT_EQ(result, true);
}
TEST(plookup_composer, sort_widget_complex)
{
    {

<<<<<<< HEAD
        waffle::PlookupComposer composer = waffle::PlookupComposer();
=======
        waffle::PLookupComposer composer = waffle::PLookupComposer();
>>>>>>> aa77eed2
        std::vector<fr> a = { 1, 3, 4, 7, 7, 8, 11, 14, 15, 15, 18, 19, 21, 21, 24, 25, 26, 27, 30, 32 };
        std::vector<uint32_t> ind;
        for (size_t i = 0; i < a.size(); i++)
            ind.emplace_back(composer.add_variable(a[i]));
        composer.create_sort_constraint(ind);
        auto prover = composer.create_prover();
        auto verifier = composer.create_verifier();

        waffle::plonk_proof proof = prover.construct_proof();

        bool result = verifier.verify_proof(proof); // instance, prover.reference_string.SRS_T2);
        EXPECT_EQ(result, true);
    }
    {

<<<<<<< HEAD
        waffle::PlookupComposer composer = waffle::PlookupComposer();
=======
        waffle::PLookupComposer composer = waffle::PLookupComposer();
>>>>>>> aa77eed2
        std::vector<fr> a = { 1, 3, 4, 7, 7, 8, 16, 14, 15, 15, 18, 19, 21, 21, 24, 25, 26, 27, 30, 32 };
        std::vector<uint32_t> ind;
        for (size_t i = 0; i < a.size(); i++)
            ind.emplace_back(composer.add_variable(a[i]));
        composer.create_sort_constraint(ind);
        auto prover = composer.create_prover();
        auto verifier = composer.create_verifier();

        waffle::plonk_proof proof = prover.construct_proof();

        bool result = verifier.verify_proof(proof); // instance, prover.reference_string.SRS_T2);
        EXPECT_EQ(result, false);
    }
}
TEST(plookup_composer, sort_widget_neg)
{
<<<<<<< HEAD
    waffle::PlookupComposer composer = waffle::PlookupComposer();
=======
    waffle::PLookupComposer composer = waffle::PLookupComposer();
>>>>>>> aa77eed2
    fr a = fr::one();
    fr b = fr(2);
    fr c = fr(3);
    fr d = fr(8);

    auto a_idx = composer.add_variable(a);
    auto b_idx = composer.add_variable(b);
    auto c_idx = composer.add_variable(c);
    auto d_idx = composer.add_variable(d);
    composer.create_sort_constraint({ a_idx, b_idx, c_idx, d_idx });
    auto prover = composer.create_prover();
    auto verifier = composer.create_verifier();

    waffle::plonk_proof proof = prover.construct_proof();

    bool result = verifier.verify_proof(proof); // instance, prover.reference_string.SRS_T2);
    EXPECT_EQ(result, false);
<<<<<<< HEAD
}
TEST(plookup_composer, composed_range_constraint)
{

    // {
    //     waffle::PlookupComposer composer = waffle::PlookupComposer();
    //     uint256_t a = 1;
    //     auto b = a << 52;

    //     auto a_idx = composer.add_variable(fr(b));
    //     composer.create_add_gate({ a_idx, composer.zero_idx, composer.zero_idx,  1, 0, 0,-fr(b) });
    //     composer.decompose_into_default_range(a_idx, 68);

    //     composer.process_range_lists();
    //     auto prover = composer.create_prover();
    //     auto verifier = composer.create_verifier();

    //     waffle::plonk_proof proof = prover.construct_proof();

    //     bool result = verifier.verify_proof(proof);
    //     EXPECT_EQ(result, true);
    // }
    // {
    //     waffle::PlookupComposer composer = waffle::PlookupComposer();
    //     uint256_t a = 1;
    //     auto b = a << 75;

    //     auto a_idx = composer.add_variable(fr(b));
    //     composer.create_add_gate({ a_idx, composer.zero_idx, composer.zero_idx,  1, 0, 0,-fr(b) });
    //     composer.decompose_into_default_range(a_idx, 68);

    //     composer.process_range_lists();
    //     auto prover = composer.create_prover();
    //     auto verifier = composer.create_verifier();

    //     waffle::plonk_proof proof = prover.construct_proof();

    //     bool result = verifier.verify_proof(proof);
    //     EXPECT_EQ(result, false);
    // }
    // {
    //     waffle::PlookupComposer composer = waffle::PlookupComposer();
    //     uint256_t a = 1;
    //     auto b = a << 35;

    //     auto a_idx = composer.add_variable(fr(b));
    //     composer.create_add_gate({ a_idx, composer.zero_idx, composer.zero_idx,  1, 0, 0,-fr(b) });
    //     composer.decompose_into_default_range(a_idx, 51);

    //     composer.process_range_lists();
    //     auto prover = composer.create_prover();
    //     auto verifier = composer.create_verifier();

    //     waffle::plonk_proof proof = prover.construct_proof();

    //     bool result = verifier.verify_proof(proof);
    //     EXPECT_EQ(result, true);
    // }
    // {
    //     waffle::PlookupComposer composer = waffle::PlookupComposer();
    //     uint256_t a = 1;
    //     uint256_t b = a << 53;
    //     auto a_idx = composer.add_variable(fr(b));
    //     composer.create_add_gate({ a_idx, composer.zero_idx, composer.zero_idx,  1, 0, 0,-fr(b) });
    //     composer.decompose_into_default_range(a_idx, 51);
    //     composer.process_range_lists();
    //     auto prover = composer.create_prover();
    //     auto verifier = composer.create_verifier();

    //     waffle::plonk_proof proof = prover.construct_proof();

    //     bool result = verifier.verify_proof(proof);
    //     EXPECT_EQ(result, false);
    // }
    {
        waffle::PlookupComposer composer = waffle::PlookupComposer();
        auto c= fr::random_element();
        auto d = uint256_t(c).slice(0, 133);
        auto e= fr(d);//.slice(0,100))
        auto a_idx = composer.add_variable(fr(e));
        composer.create_add_gate({ a_idx, composer.zero_idx, composer.zero_idx,  1, 0, 0,-fr(e) });
        composer.decompose_into_default_range(a_idx, 134);
        composer.process_range_lists();
        auto prover = composer.create_prover();
        auto verifier = composer.create_verifier();

        waffle::plonk_proof proof = prover.construct_proof();

        bool result = verifier.verify_proof(proof);
        EXPECT_EQ(result, true);
    }
=======
>>>>>>> aa77eed2
}<|MERGE_RESOLUTION|>--- conflicted
+++ resolved
@@ -16,11 +16,7 @@
 namespace {
 auto& engine = numeric::random::get_debug_engine();
 }
-<<<<<<< HEAD
 std::vector<uint32_t> add_variables(waffle::PlookupComposer& composer, std::vector<fr> variables)
-=======
-std::vector<uint32_t> add_variables(waffle::PLookupComposer& composer, std::vector<fr> variables)
->>>>>>> aa77eed2
 {
     std::vector<uint32_t> res;
     for (size_t i = 0; i < variables.size(); i++) {
@@ -31,27 +27,16 @@
 
 TEST(plookup_composer, read_sequence_from_multi_table)
 {
-<<<<<<< HEAD
-    waffle::PlookupComposer composer = waffle::PlookupComposer();
-=======
-    waffle::PLookupComposer composer = waffle::PLookupComposer();
->>>>>>> aa77eed2
+    waffle::PlookupComposer composer = waffle::PlookupComposer();
 
     barretenberg::fr input_value = engine.get_random_uint256() & 0xffffffffULL;
     const auto input_index = composer.add_variable(input_value);
 
     const auto sequence_data =
-<<<<<<< HEAD
         waffle::plookup::get_table_values(waffle::PlookupMultiTableId::PEDERSEN_LEFT, input_value);
 
     const auto sequence_indices =
         composer.read_sequence_from_multi_table(waffle::PlookupMultiTableId::PEDERSEN_LEFT, sequence_data, input_index);
-=======
-        waffle::plookup::get_table_values(waffle::PLookupMultiTableId::PEDERSEN_LEFT, input_value);
-
-    const auto sequence_indices =
-        composer.read_sequence_from_multi_table(waffle::PLookupMultiTableId::PEDERSEN_LEFT, sequence_data, input_index);
->>>>>>> aa77eed2
 
     std::vector<barretenberg::fr> expected_x;
     std::vector<barretenberg::fr> expected_y;
@@ -145,7 +130,6 @@
 {
     typedef grumpkin::g1::affine_element affine_element;
     typedef grumpkin::g1::element element;
-<<<<<<< HEAD
     waffle::PlookupComposer composer = waffle::PlookupComposer();
 
     affine_element p1 = crypto::pedersen::get_generator(0);
@@ -194,23 +178,23 @@
 {
     waffle::PlookupComposer composer = waffle::PlookupComposer();
     fr a = fr::random_element();
-    // fr b = -a;
-
-    auto a_idx = composer.add_public_variable(a);
-    // auto b_idx = composer.add_variable(b);
-    // auto c_idx = composer.add_variable(b);
-    // auto d_idx = composer.add_variable(a);
-
-    // composer.create_add_gate({ a_idx, b_idx, composer.zero_idx, fr::one(), fr::one(), fr::zero(), fr::zero() });
-    // composer.create_add_gate({ c_idx, d_idx, composer.zero_idx, fr::one(), fr::one(), fr::zero(), fr::zero() });
-
-    composer.create_tag(1, 1);
-    // composer.create_tag(2, 1);
+    fr b = -a;
+
+    auto a_idx = composer.add_variable(a);
+    auto b_idx = composer.add_variable(b);
+    auto c_idx = composer.add_variable(b);
+    auto d_idx = composer.add_variable(a);
+
+    composer.create_add_gate({ a_idx, b_idx, composer.zero_idx, fr::one(), fr::one(), fr::zero(), fr::zero() });
+    composer.create_add_gate({ c_idx, d_idx, composer.zero_idx, fr::one(), fr::one(), fr::zero(), fr::zero() });
+
+    composer.create_tag(1, 2);
+    composer.create_tag(2, 1);
 
     composer.assign_tag(a_idx, 1);
-    // composer.assign_tag(b_idx, 1);
-    // composer.assign_tag(c_idx, 2);
-    // composer.assign_tag(d_idx, 2);
+    composer.assign_tag(b_idx, 1);
+    composer.assign_tag(c_idx, 2);
+    composer.assign_tag(d_idx, 2);
 
     // composer.create_add_gate({ a_idx, b_idx, composer.zero_idx, fr::one(), fr::neg_one(), fr::zero(), fr::zero() });
     // composer.create_add_gate({ a_idx, b_idx, composer.zero_idx, fr::one(), fr::neg_one(), fr::zero(), fr::zero() });
@@ -254,64 +238,31 @@
     composer.create_add_gate({ c_idx, g_idx, composer.zero_idx, fr::one(), -fr::one(), fr::zero(), fr::zero() });
     composer.create_add_gate({ e_idx, f_idx, composer.zero_idx, fr::one(), -fr::one(), fr::zero(), fr::zero() });
 
-=======
-    waffle::PLookupComposer composer = waffle::PLookupComposer();
-
-    affine_element p1 = crypto::pedersen::get_generator(0);
-    affine_element p2 = crypto::pedersen::get_generator(1);
-    affine_element p3(element(p1) + element(p2));
-
-    uint32_t x1 = composer.add_variable(p1.x);
-    uint32_t y1 = composer.add_variable(p1.y);
-    uint32_t x2 = composer.add_variable(p2.x);
-    uint32_t y2 = composer.add_variable(p2.y);
-    uint32_t x3 = composer.add_variable(p3.x);
-    uint32_t y3 = composer.add_variable(p3.y);
-
-    waffle::ecc_add_gate gate{ x1, y1, x2, y2, x3, y3, 1, 1 };
-    composer.create_ecc_add_gate(gate);
-
-    affine_element p2_endo = p2;
-    p2_endo.x *= grumpkin::fq::beta();
-    p3 = affine_element(element(p1) + element(p2_endo));
-    x3 = composer.add_variable(p3.x);
-    y3 = composer.add_variable(p3.y);
-    gate = waffle::ecc_add_gate{ x1, y1, x2, y2, x3, y3, grumpkin::fq::beta(), 1 };
-    composer.create_ecc_add_gate(gate);
-
-    p2_endo.x *= grumpkin::fq::beta();
-    p3 = affine_element(element(p1) - element(p2_endo));
-    x3 = composer.add_variable(p3.x);
-    y3 = composer.add_variable(p3.y);
-    gate = waffle::ecc_add_gate{ x1, y1, x2, y2, x3, y3, grumpkin::fq::beta().sqr(), -1 };
-    composer.create_ecc_add_gate(gate);
-
-    composer.create_dummy_gate();
-    composer.create_dummy_gate();
-
-    auto prover = composer.create_prover();
-
-    auto verifier = composer.create_verifier();
-
-    auto proof = prover.construct_proof();
-
-    bool result = verifier.verify_proof(proof); // instance, prover.reference_string.SRS_T2);
-    EXPECT_EQ(result, true);
-}
-
-TEST(plookup_composer, non_trivial_tag_permutation)
-{
-    waffle::PLookupComposer composer = waffle::PLookupComposer();
+    // composer.create_add_gate({ a_idx, b_idx, composer.zero_idx, fr::one(), fr::neg_one(), fr::zero(), fr::zero() });
+    // composer.create_add_gate({ a_idx, b_idx, composer.zero_idx, fr::one(), fr::neg_one(), fr::zero(), fr::zero() });
+    // composer.create_add_gate({ a_idx, b_idx, composer.zero_idx, fr::one(), fr::neg_one(), fr::zero(), fr::zero() });
+    auto prover = composer.create_prover();
+    auto verifier = composer.create_verifier();
+
+    waffle::plonk_proof proof = prover.construct_proof();
+
+    bool result = verifier.verify_proof(proof); // instance, prover.reference_string.SRS_T2);
+    EXPECT_EQ(result, true);
+}
+
+TEST(plookup_composer, bad_tag_permutation)
+{
+    waffle::PlookupComposer composer = waffle::PlookupComposer();
     fr a = fr::random_element();
     fr b = -a;
 
     auto a_idx = composer.add_variable(a);
     auto b_idx = composer.add_variable(b);
     auto c_idx = composer.add_variable(b);
-    auto d_idx = composer.add_variable(a);
-
-    composer.create_add_gate({ a_idx, b_idx, composer.zero_idx, fr::one(), fr::one(), fr::zero(), fr::zero() });
-    composer.create_add_gate({ c_idx, d_idx, composer.zero_idx, fr::one(), fr::one(), fr::zero(), fr::zero() });
+    auto d_idx = composer.add_variable(a + 1);
+
+    composer.create_add_gate({ a_idx, b_idx, composer.zero_idx, 1, 1, 0, 0 });
+    composer.create_add_gate({ c_idx, d_idx, composer.zero_idx, 1, 1, 0, -1 });
 
     composer.create_tag(1, 2);
     composer.create_tag(2, 1);
@@ -320,22 +271,16 @@
     composer.assign_tag(b_idx, 1);
     composer.assign_tag(c_idx, 2);
     composer.assign_tag(d_idx, 2);
-
->>>>>>> aa77eed2
-    // composer.create_add_gate({ a_idx, b_idx, composer.zero_idx, fr::one(), fr::neg_one(), fr::zero(), fr::zero() });
-    // composer.create_add_gate({ a_idx, b_idx, composer.zero_idx, fr::one(), fr::neg_one(), fr::zero(), fr::zero() });
-    // composer.create_add_gate({ a_idx, b_idx, composer.zero_idx, fr::one(), fr::neg_one(), fr::zero(), fr::zero() });
-    auto prover = composer.create_prover();
-    auto verifier = composer.create_verifier();
-
+    auto prover = composer.create_prover();
+    auto verifier = composer.create_verifier();
     waffle::plonk_proof proof = prover.construct_proof();
 
     bool result = verifier.verify_proof(proof); // instance, prover.reference_string.SRS_T2);
-    EXPECT_EQ(result, true);
-}
-<<<<<<< HEAD
-
-TEST(plookup_composer, bad_tag_permutation)
+    EXPECT_EQ(result, false);
+}
+
+// same as above but with turbocomposer to check reason of failue is really tag mismatch
+TEST(plookup_composer, bad_tag_turbo_permutation)
 {
     waffle::PlookupComposer composer = waffle::PlookupComposer();
     fr a = fr::random_element();
@@ -349,129 +294,21 @@
     composer.create_add_gate({ a_idx, b_idx, composer.zero_idx, 1, 1, 0, 0 });
     composer.create_add_gate({ c_idx, d_idx, composer.zero_idx, 1, 1, 0, -1 });
 
-    composer.create_tag(1, 2);
-    composer.create_tag(2, 1);
-
-    composer.assign_tag(a_idx, 1);
-    composer.assign_tag(b_idx, 1);
-    composer.assign_tag(c_idx, 2);
-    composer.assign_tag(d_idx, 2);
-    auto prover = composer.create_prover();
-    auto verifier = composer.create_verifier();
+    // composer.create_add_gate({ a_idx, b_idx, composer.zero_idx, fr::one(), fr::neg_one(), fr::zero(), fr::zero() });
+    // composer.create_add_gate({ a_idx, b_idx, composer.zero_idx, fr::one(), fr::neg_one(), fr::zero(), fr::zero() });
+    // composer.create_add_gate({ a_idx, b_idx, composer.zero_idx, fr::one(), fr::neg_one(), fr::zero(), fr::zero() });
+    auto prover = composer.create_prover();
+    auto verifier = composer.create_verifier();
+
     waffle::plonk_proof proof = prover.construct_proof();
 
-=======
-TEST(plookup_composer, non_trivial_tag_permutation_and_cycles)
-{
-    waffle::PLookupComposer composer = waffle::PLookupComposer();
-    fr a = fr::random_element();
-    fr c = -a;
-
-    auto a_idx = composer.add_variable(a);
-    auto b_idx = composer.add_variable(a);
-    composer.assert_equal(a_idx, b_idx);
-    auto c_idx = composer.add_variable(c);
-    auto d_idx = composer.add_variable(c);
-    composer.assert_equal(c_idx, d_idx);
-    auto e_idx = composer.add_variable(a);
-    auto f_idx = composer.add_variable(a);
-    composer.assert_equal(e_idx, f_idx);
-    auto g_idx = composer.add_variable(c);
-    auto h_idx = composer.add_variable(c);
-    composer.assert_equal(g_idx, h_idx);
-
-    composer.create_tag(1, 2);
-    composer.create_tag(2, 1);
-
-    composer.assign_tag(a_idx, 1);
-    composer.assign_tag(c_idx, 1);
-    composer.assign_tag(e_idx, 2);
-    composer.assign_tag(g_idx, 2);
-    composer.create_dummy_gate();
-    composer.create_add_gate({ b_idx, a_idx, composer.zero_idx, fr::one(), fr::neg_one(), fr::zero(), fr::zero() });
-    composer.create_add_gate({ c_idx, g_idx, composer.zero_idx, fr::one(), -fr::one(), fr::zero(), fr::zero() });
-    composer.create_add_gate({ e_idx, f_idx, composer.zero_idx, fr::one(), -fr::one(), fr::zero(), fr::zero() });
-
-    // composer.create_add_gate({ a_idx, b_idx, composer.zero_idx, fr::one(), fr::neg_one(), fr::zero(), fr::zero() });
-    // composer.create_add_gate({ a_idx, b_idx, composer.zero_idx, fr::one(), fr::neg_one(), fr::zero(), fr::zero() });
-    // composer.create_add_gate({ a_idx, b_idx, composer.zero_idx, fr::one(), fr::neg_one(), fr::zero(), fr::zero() });
-    auto prover = composer.create_prover();
-    auto verifier = composer.create_verifier();
-
-    waffle::plonk_proof proof = prover.construct_proof();
-
-    bool result = verifier.verify_proof(proof); // instance, prover.reference_string.SRS_T2);
-    EXPECT_EQ(result, true);
-}
-
-TEST(plookup_composer, bad_tag_permutation)
-{
-    waffle::PLookupComposer composer = waffle::PLookupComposer();
-    fr a = fr::random_element();
-    fr b = -a;
-
-    auto a_idx = composer.add_variable(a);
-    auto b_idx = composer.add_variable(b);
-    auto c_idx = composer.add_variable(b);
-    auto d_idx = composer.add_variable(a + 1);
-
-    composer.create_add_gate({ a_idx, b_idx, composer.zero_idx, 1, 1, 0, 0 });
-    composer.create_add_gate({ c_idx, d_idx, composer.zero_idx, 1, 1, 0, -1 });
-
-    composer.create_tag(1, 2);
-    composer.create_tag(2, 1);
-
-    composer.assign_tag(a_idx, 1);
-    composer.assign_tag(b_idx, 1);
-    composer.assign_tag(c_idx, 2);
-    composer.assign_tag(d_idx, 2);
-    auto prover = composer.create_prover();
-    auto verifier = composer.create_verifier();
-    waffle::plonk_proof proof = prover.construct_proof();
-
->>>>>>> aa77eed2
-    bool result = verifier.verify_proof(proof); // instance, prover.reference_string.SRS_T2);
-    EXPECT_EQ(result, false);
-}
-
-// same as above but with turbocomposer to check reason of failue is really tag mismatch
-TEST(plookup_composer, bad_tag_turbo_permutation)
-{
-<<<<<<< HEAD
-    waffle::PlookupComposer composer = waffle::PlookupComposer();
-=======
-    waffle::PLookupComposer composer = waffle::PLookupComposer();
->>>>>>> aa77eed2
-    fr a = fr::random_element();
-    fr b = -a;
-
-    auto a_idx = composer.add_variable(a);
-    auto b_idx = composer.add_variable(b);
-    auto c_idx = composer.add_variable(b);
-    auto d_idx = composer.add_variable(a + 1);
-
-    composer.create_add_gate({ a_idx, b_idx, composer.zero_idx, 1, 1, 0, 0 });
-    composer.create_add_gate({ c_idx, d_idx, composer.zero_idx, 1, 1, 0, -1 });
-
-    // composer.create_add_gate({ a_idx, b_idx, composer.zero_idx, fr::one(), fr::neg_one(), fr::zero(), fr::zero() });
-    // composer.create_add_gate({ a_idx, b_idx, composer.zero_idx, fr::one(), fr::neg_one(), fr::zero(), fr::zero() });
-    // composer.create_add_gate({ a_idx, b_idx, composer.zero_idx, fr::one(), fr::neg_one(), fr::zero(), fr::zero() });
-    auto prover = composer.create_prover();
-    auto verifier = composer.create_verifier();
-
-    waffle::plonk_proof proof = prover.construct_proof();
-
     bool result = verifier.verify_proof(proof); // instance, prover.reference_string.SRS_T2);
     EXPECT_EQ(result, true);
 }
 
 TEST(plookup_composer, sort_widget)
 {
-<<<<<<< HEAD
-    waffle::PlookupComposer composer = waffle::PlookupComposer();
-=======
-    waffle::PLookupComposer composer = waffle::PLookupComposer();
->>>>>>> aa77eed2
+    waffle::PlookupComposer composer = waffle::PlookupComposer();
     fr a = fr::one();
     fr b = fr(2);
     fr c = fr(3);
@@ -504,11 +341,7 @@
     fr h = fr(8);
 
     {
-<<<<<<< HEAD
-        waffle::PlookupComposer composer = waffle::PlookupComposer();
-=======
-        waffle::PLookupComposer composer = waffle::PLookupComposer();
->>>>>>> aa77eed2
+        waffle::PlookupComposer composer = waffle::PlookupComposer();
         auto a_idx = composer.add_variable(a);
         auto b_idx = composer.add_variable(b);
         auto c_idx = composer.add_variable(c);
@@ -528,11 +361,7 @@
     }
 
     {
-<<<<<<< HEAD
-        waffle::PlookupComposer composer = waffle::PlookupComposer();
-=======
-        waffle::PLookupComposer composer = waffle::PLookupComposer();
->>>>>>> aa77eed2
+        waffle::PlookupComposer composer = waffle::PlookupComposer();
         auto a_idx = composer.add_variable(a);
         auto b_idx = composer.add_variable(b);
         auto c_idx = composer.add_variable(c);
@@ -551,11 +380,7 @@
         EXPECT_EQ(result, false);
     }
     {
-<<<<<<< HEAD
-        waffle::PlookupComposer composer = waffle::PlookupComposer();
-=======
-        waffle::PLookupComposer composer = waffle::PLookupComposer();
->>>>>>> aa77eed2
+        waffle::PlookupComposer composer = waffle::PlookupComposer();
         auto a_idx = composer.add_variable(a);
         auto b_idx = composer.add_variable(b);
         auto c_idx = composer.add_variable(c);
@@ -574,11 +399,7 @@
         EXPECT_EQ(result, false);
     }
     {
-<<<<<<< HEAD
-        waffle::PlookupComposer composer = waffle::PlookupComposer();
-=======
-        waffle::PLookupComposer composer = waffle::PLookupComposer();
->>>>>>> aa77eed2
+        waffle::PlookupComposer composer = waffle::PlookupComposer();
         auto a_idx = composer.add_variable(a);
         // auto b_idx = composer.add_variable(b);
         auto c_idx = composer.add_variable(c);
@@ -598,11 +419,7 @@
         EXPECT_EQ(result, false);
     }
     {
-<<<<<<< HEAD
-        waffle::PlookupComposer composer = waffle::PlookupComposer();
-=======
-        waffle::PLookupComposer composer = waffle::PLookupComposer();
->>>>>>> aa77eed2
+        waffle::PlookupComposer composer = waffle::PlookupComposer();
         auto idx = add_variables(composer, { 1,  2,  5,  6,  7,  10, 11, 13, 16, 17, 20, 22, 22, 25,
                                              26, 29, 29, 32, 32, 33, 35, 38, 39, 39, 42, 42, 43, 45 });
         composer.create_sort_constraint_with_edges(idx, 1, 45);
@@ -627,11 +444,7 @@
 TEST(plookup_composer, range_constraint)
 {
     {
-<<<<<<< HEAD
-        waffle::PlookupComposer composer = waffle::PlookupComposer();
-=======
-        waffle::PLookupComposer composer = waffle::PLookupComposer();
->>>>>>> aa77eed2
+        waffle::PlookupComposer composer = waffle::PlookupComposer();
         auto indices = add_variables(composer, { 1, 2, 3, 4, 5, 6, 7, 8 });
         for (size_t i = 0; i < indices.size(); i++) {
             composer.create_new_range_constraint(indices[i], 8);
@@ -641,7 +454,6 @@
         composer.process_range_lists();
         auto prover = composer.create_prover();
         auto verifier = composer.create_verifier();
-<<<<<<< HEAD
 
         waffle::plonk_proof proof = prover.construct_proof();
 
@@ -660,22 +472,14 @@
         auto prover = composer.create_prover();
         auto verifier = composer.create_verifier();
 
-=======
-
->>>>>>> aa77eed2
         waffle::plonk_proof proof = prover.construct_proof();
 
         bool result = verifier.verify_proof(proof);
         EXPECT_EQ(result, true);
     }
     {
-<<<<<<< HEAD
         waffle::PlookupComposer composer = waffle::PlookupComposer();
         auto indices = add_variables(composer, { 1, 2, 3, 4, 5, 6, 8, 25 });
-=======
-        waffle::PLookupComposer composer = waffle::PLookupComposer();
-        auto indices = add_variables(composer, { 1, 2, 3, 4, 5, 6, 25, 8 });
->>>>>>> aa77eed2
         for (size_t i = 0; i < indices.size(); i++) {
             composer.create_new_range_constraint(indices[i], 8);
         }
@@ -690,11 +494,7 @@
         EXPECT_EQ(result, false);
     }
     {
-<<<<<<< HEAD
-        waffle::PlookupComposer composer = waffle::PlookupComposer();
-=======
-        waffle::PLookupComposer composer = waffle::PLookupComposer();
->>>>>>> aa77eed2
+        waffle::PlookupComposer composer = waffle::PlookupComposer();
         auto indices =
             add_variables(composer, { 1, 2, 3, 4, 5, 6, 10, 8, 15, 11, 32, 21, 42, 79, 16, 10, 3, 26, 19, 51 });
         for (size_t i = 0; i < indices.size(); i++) {
@@ -711,21 +511,13 @@
         EXPECT_EQ(result, true);
     }
     {
-<<<<<<< HEAD
-        waffle::PlookupComposer composer = waffle::PlookupComposer();
-=======
-        waffle::PLookupComposer composer = waffle::PLookupComposer();
->>>>>>> aa77eed2
+        waffle::PlookupComposer composer = waffle::PlookupComposer();
         auto indices =
             add_variables(composer, { 1, 2, 3, 80, 5, 6, 29, 8, 15, 11, 32, 21, 42, 79, 16, 10, 3, 26, 13, 14 });
         for (size_t i = 0; i < indices.size(); i++) {
             composer.create_new_range_constraint(indices[i], 79);
         }
-<<<<<<< HEAD
         composer.create_dummy_constraints(indices);
-=======
-        composer.create_sort_constraint(indices);
->>>>>>> aa77eed2
         composer.process_range_lists();
         auto prover = composer.create_prover();
         auto verifier = composer.create_verifier();
@@ -739,11 +531,7 @@
 TEST(plookup_composer, range_with_gates)
 {
 
-<<<<<<< HEAD
-    waffle::PlookupComposer composer = waffle::PlookupComposer();
-=======
-    waffle::PLookupComposer composer = waffle::PLookupComposer();
->>>>>>> aa77eed2
+    waffle::PlookupComposer composer = waffle::PlookupComposer();
     auto idx = add_variables(composer, { 1, 2, 3, 4, 5, 6, 7, 8 });
     for (size_t i = 0; i < idx.size(); i++) {
         composer.create_new_range_constraint(idx[i], 8);
@@ -766,11 +554,7 @@
 {
     {
 
-<<<<<<< HEAD
-        waffle::PlookupComposer composer = waffle::PlookupComposer();
-=======
-        waffle::PLookupComposer composer = waffle::PLookupComposer();
->>>>>>> aa77eed2
+        waffle::PlookupComposer composer = waffle::PlookupComposer();
         std::vector<fr> a = { 1, 3, 4, 7, 7, 8, 11, 14, 15, 15, 18, 19, 21, 21, 24, 25, 26, 27, 30, 32 };
         std::vector<uint32_t> ind;
         for (size_t i = 0; i < a.size(); i++)
@@ -786,11 +570,7 @@
     }
     {
 
-<<<<<<< HEAD
-        waffle::PlookupComposer composer = waffle::PlookupComposer();
-=======
-        waffle::PLookupComposer composer = waffle::PLookupComposer();
->>>>>>> aa77eed2
+        waffle::PlookupComposer composer = waffle::PlookupComposer();
         std::vector<fr> a = { 1, 3, 4, 7, 7, 8, 16, 14, 15, 15, 18, 19, 21, 21, 24, 25, 26, 27, 30, 32 };
         std::vector<uint32_t> ind;
         for (size_t i = 0; i < a.size(); i++)
@@ -807,11 +587,7 @@
 }
 TEST(plookup_composer, sort_widget_neg)
 {
-<<<<<<< HEAD
-    waffle::PlookupComposer composer = waffle::PlookupComposer();
-=======
-    waffle::PLookupComposer composer = waffle::PLookupComposer();
->>>>>>> aa77eed2
+    waffle::PlookupComposer composer = waffle::PlookupComposer();
     fr a = fr::one();
     fr b = fr(2);
     fr c = fr(3);
@@ -829,7 +605,6 @@
 
     bool result = verifier.verify_proof(proof); // instance, prover.reference_string.SRS_T2);
     EXPECT_EQ(result, false);
-<<<<<<< HEAD
 }
 TEST(plookup_composer, composed_range_constraint)
 {
@@ -921,6 +696,4 @@
         bool result = verifier.verify_proof(proof);
         EXPECT_EQ(result, true);
     }
-=======
->>>>>>> aa77eed2
 }