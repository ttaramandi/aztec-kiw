<<<<<<< HEAD
#pragma once
#include "../../transcript/transcript_wrappers.hpp"
#include "../proving_key/proving_key.hpp"
#include "../types/plonk_proof.hpp"
#include "../types/program_settings.hpp"
#include "../types/program_witness.hpp"
#include "../widgets/base_widget.hpp"
#include "./work_queue.hpp"

namespace waffle {

template <typename settings> class ProverBase {

  public:
    ProverBase(std::shared_ptr<proving_key> input_key = nullptr,
               std::shared_ptr<program_witness> input_witness = nullptr,
               const transcript::Manifest& manifest = transcript::Manifest({}));
    ProverBase(ProverBase&& other);
    ProverBase(const ProverBase& other) = delete;
    ProverBase& operator=(const ProverBase& other) = delete;
    ProverBase& operator=(ProverBase&& other);

    void execute_preamble_round();
    void execute_first_round();
    void execute_second_round();
    void execute_third_round();
    void execute_fourth_round();
    void execute_fifth_round();

    void compute_wire_pre_commitments();
    void compute_quotient_pre_commitment();
    void init_quotient_polynomials();
    void compute_opening_elements();

    barretenberg::fr compute_linearisation_coefficients();
    waffle::plonk_proof& export_proof();
    waffle::plonk_proof& construct_proof();

    size_t get_circuit_size() const { return n; }

    work_queue::work_item_info get_queued_work_item_info() const { return queue.get_queued_work_item_info(); }

    barretenberg::fr* get_scalar_multiplication_data(const size_t work_item_number) const
    {
        return queue.get_scalar_multiplication_data(work_item_number);
    }

    barretenberg::fr* get_ifft_data(const size_t work_item_number) const
    {
        return queue.get_ifft_data(work_item_number);
    }

    work_queue::queued_fft_inputs get_fft_data(const size_t work_item_number) const
    {
        return queue.get_fft_data(work_item_number);
    }

    void put_scalar_multiplication_data(const barretenberg::g1::affine_element result, const size_t work_item_number)
    {
        queue.put_scalar_multiplication_data(result, work_item_number);
    }

    void put_fft_data(barretenberg::fr* result, const size_t work_item_number)
    {
        queue.put_fft_data(result, work_item_number);
    }

    void put_ifft_data(barretenberg::fr* result, const size_t work_item_number)
    {
        queue.put_ifft_data(result, work_item_number);
    }

    void reset();

    size_t n;

    std::vector<uint32_t> sigma_1_mapping;
    std::vector<uint32_t> sigma_2_mapping;
    std::vector<uint32_t> sigma_3_mapping;

    std::vector<std::unique_ptr<ProverBaseWidget>> widgets;
    transcript::StandardTranscript transcript;

    std::shared_ptr<proving_key> key;
    std::shared_ptr<program_witness> witness;

    work_queue queue;
    bool uses_quotient_mid;

  private:
    waffle::plonk_proof proof;
};
extern template class ProverBase<unrolled_standard_settings>;
extern template class ProverBase<unrolled_turbo_settings>;
extern template class ProverBase<standard_settings>;
extern template class ProverBase<turbo_settings>;

typedef ProverBase<unrolled_standard_settings> UnrolledProver;
typedef ProverBase<unrolled_turbo_settings> UnrolledTurboProver;
typedef ProverBase<unrolled_turbo_settings> UnrolledGenPermoProver;
typedef ProverBase<standard_settings> Prover;
typedef ProverBase<turbo_settings> TurboProver;
typedef ProverBase<turbo_settings> GenPermProver;


} // namespace waffle
=======
#pragma once
#include "../../transcript/transcript_wrappers.hpp"
#include "../proving_key/proving_key.hpp"
#include "../types/plonk_proof.hpp"
#include "../types/program_settings.hpp"
#include "../types/program_witness.hpp"
#include "../widgets/random_widgets/random_widget.hpp"
#include "./work_queue.hpp"
#include "../widgets/transition_widgets/transition_widget.hpp"
namespace waffle {

template <typename settings> class ProverBase {

  public:
    ProverBase(std::shared_ptr<proving_key> input_key = nullptr,
               std::shared_ptr<program_witness> input_witness = nullptr,
               const transcript::Manifest& manifest = transcript::Manifest({}));
    ProverBase(ProverBase&& other);
    ProverBase(const ProverBase& other) = delete;
    ProverBase& operator=(const ProverBase& other) = delete;
    ProverBase& operator=(ProverBase&& other);

    void execute_preamble_round();
    void execute_first_round();
    void execute_second_round();
    void execute_third_round();
    void execute_fourth_round();
    void execute_fifth_round();
    void execute_sixth_round();

    void add_polynomial_evaluations_to_transcript();
    void compute_batch_opening_polynomials();
    void compute_wire_pre_commitments();
    void compute_quotient_pre_commitment();
    void init_quotient_polynomials();
    void compute_opening_elements();

    barretenberg::fr compute_linearisation_coefficients();
    waffle::plonk_proof& export_proof();
    waffle::plonk_proof& construct_proof();

    size_t get_circuit_size() const { return n; }

    work_queue::work_item_info get_queued_work_item_info() const { return queue.get_queued_work_item_info(); }

    barretenberg::fr* get_scalar_multiplication_data(const size_t work_item_number) const
    {
        return queue.get_scalar_multiplication_data(work_item_number);
    }

    barretenberg::fr* get_ifft_data(const size_t work_item_number) const
    {
        return queue.get_ifft_data(work_item_number);
    }

    work_queue::queued_fft_inputs get_fft_data(const size_t work_item_number) const
    {
        return queue.get_fft_data(work_item_number);
    }

    void put_scalar_multiplication_data(const barretenberg::g1::affine_element result, const size_t work_item_number)
    {
        queue.put_scalar_multiplication_data(result, work_item_number);
    }

    void put_fft_data(barretenberg::fr* result, const size_t work_item_number)
    {
        queue.put_fft_data(result, work_item_number);
    }

    void put_ifft_data(barretenberg::fr* result, const size_t work_item_number)
    {
        queue.put_ifft_data(result, work_item_number);
    }

    void reset();

    size_t n;

    std::vector<uint32_t> sigma_1_mapping;
    std::vector<uint32_t> sigma_2_mapping;
    std::vector<uint32_t> sigma_3_mapping;

    std::vector<std::unique_ptr<ProverRandomWidget>> random_widgets;
    std::vector<std::unique_ptr<widget::TransitionWidgetBase<barretenberg::fr>>> transition_widgets;
    transcript::StandardTranscript transcript;

    std::shared_ptr<proving_key> key;
    std::shared_ptr<program_witness> witness;

    work_queue queue;
    bool uses_quotient_mid;

  private:
    waffle::plonk_proof proof;
};
extern template class ProverBase<unrolled_standard_settings>;
extern template class ProverBase<unrolled_turbo_settings>;
extern template class ProverBase<standard_settings>;
extern template class ProverBase<turbo_settings>;

typedef ProverBase<unrolled_standard_settings> UnrolledProver;
typedef ProverBase<unrolled_turbo_settings> UnrolledTurboProver;
typedef ProverBase<standard_settings> Prover;
typedef ProverBase<turbo_settings> TurboProver;
typedef ProverBase<plookup_settings> PLookupProver;
typedef ProverBase<unrolled_plookup_settings> UnrolledPLookupProver;

} // namespace waffle
>>>>>>> 1b800b51
<|MERGE_RESOLUTION|>--- conflicted
+++ resolved
@@ -1,111 +1,3 @@
-<<<<<<< HEAD
-#pragma once
-#include "../../transcript/transcript_wrappers.hpp"
-#include "../proving_key/proving_key.hpp"
-#include "../types/plonk_proof.hpp"
-#include "../types/program_settings.hpp"
-#include "../types/program_witness.hpp"
-#include "../widgets/base_widget.hpp"
-#include "./work_queue.hpp"
-
-namespace waffle {
-
-template <typename settings> class ProverBase {
-
-  public:
-    ProverBase(std::shared_ptr<proving_key> input_key = nullptr,
-               std::shared_ptr<program_witness> input_witness = nullptr,
-               const transcript::Manifest& manifest = transcript::Manifest({}));
-    ProverBase(ProverBase&& other);
-    ProverBase(const ProverBase& other) = delete;
-    ProverBase& operator=(const ProverBase& other) = delete;
-    ProverBase& operator=(ProverBase&& other);
-
-    void execute_preamble_round();
-    void execute_first_round();
-    void execute_second_round();
-    void execute_third_round();
-    void execute_fourth_round();
-    void execute_fifth_round();
-
-    void compute_wire_pre_commitments();
-    void compute_quotient_pre_commitment();
-    void init_quotient_polynomials();
-    void compute_opening_elements();
-
-    barretenberg::fr compute_linearisation_coefficients();
-    waffle::plonk_proof& export_proof();
-    waffle::plonk_proof& construct_proof();
-
-    size_t get_circuit_size() const { return n; }
-
-    work_queue::work_item_info get_queued_work_item_info() const { return queue.get_queued_work_item_info(); }
-
-    barretenberg::fr* get_scalar_multiplication_data(const size_t work_item_number) const
-    {
-        return queue.get_scalar_multiplication_data(work_item_number);
-    }
-
-    barretenberg::fr* get_ifft_data(const size_t work_item_number) const
-    {
-        return queue.get_ifft_data(work_item_number);
-    }
-
-    work_queue::queued_fft_inputs get_fft_data(const size_t work_item_number) const
-    {
-        return queue.get_fft_data(work_item_number);
-    }
-
-    void put_scalar_multiplication_data(const barretenberg::g1::affine_element result, const size_t work_item_number)
-    {
-        queue.put_scalar_multiplication_data(result, work_item_number);
-    }
-
-    void put_fft_data(barretenberg::fr* result, const size_t work_item_number)
-    {
-        queue.put_fft_data(result, work_item_number);
-    }
-
-    void put_ifft_data(barretenberg::fr* result, const size_t work_item_number)
-    {
-        queue.put_ifft_data(result, work_item_number);
-    }
-
-    void reset();
-
-    size_t n;
-
-    std::vector<uint32_t> sigma_1_mapping;
-    std::vector<uint32_t> sigma_2_mapping;
-    std::vector<uint32_t> sigma_3_mapping;
-
-    std::vector<std::unique_ptr<ProverBaseWidget>> widgets;
-    transcript::StandardTranscript transcript;
-
-    std::shared_ptr<proving_key> key;
-    std::shared_ptr<program_witness> witness;
-
-    work_queue queue;
-    bool uses_quotient_mid;
-
-  private:
-    waffle::plonk_proof proof;
-};
-extern template class ProverBase<unrolled_standard_settings>;
-extern template class ProverBase<unrolled_turbo_settings>;
-extern template class ProverBase<standard_settings>;
-extern template class ProverBase<turbo_settings>;
-
-typedef ProverBase<unrolled_standard_settings> UnrolledProver;
-typedef ProverBase<unrolled_turbo_settings> UnrolledTurboProver;
-typedef ProverBase<unrolled_turbo_settings> UnrolledGenPermoProver;
-typedef ProverBase<standard_settings> Prover;
-typedef ProverBase<turbo_settings> TurboProver;
-typedef ProverBase<turbo_settings> GenPermProver;
-
-
-} // namespace waffle
-=======
 #pragma once
 #include "../../transcript/transcript_wrappers.hpp"
 #include "../proving_key/proving_key.hpp"
@@ -206,13 +98,15 @@
 extern template class ProverBase<unrolled_turbo_settings>;
 extern template class ProverBase<standard_settings>;
 extern template class ProverBase<turbo_settings>;
+extern template class ProverBase<plookup_settings>;
 
 typedef ProverBase<unrolled_standard_settings> UnrolledProver;
 typedef ProverBase<unrolled_turbo_settings> UnrolledTurboProver;
+typedef ProverBase<unrolled_plookup_settings> UnrolledPLookupProver;
+typedef ProverBase<unrolled_turbo_settings> UnrolledGenPermProver;
 typedef ProverBase<standard_settings> Prover;
 typedef ProverBase<turbo_settings> TurboProver;
 typedef ProverBase<plookup_settings> PLookupProver;
-typedef ProverBase<unrolled_plookup_settings> UnrolledPLookupProver;
+typedef ProverBase<turbo_settings> GenPermProver;
 
-} // namespace waffle
->>>>>>> 1b800b51
+} // namespace waffle