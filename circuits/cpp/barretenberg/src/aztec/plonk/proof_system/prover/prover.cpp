--- conflicted
+++ resolved
@@ -5,7 +5,6 @@
 #include <ecc/curves/bn254/scalar_multiplication/scalar_multiplication.hpp>
 #include <polynomials/iterate_over_domain.hpp>
 #include <polynomials/polynomial_arithmetic.hpp>
-#include <common/log.hpp>
 
 using namespace barretenberg;
 
@@ -59,54 +58,11 @@
 {
     for (size_t i = 0; i < settings::program_width; ++i) {
         std::string wire_tag = "w_" + std::to_string(i + 1);
-<<<<<<< HEAD
-        barretenberg::polynomial& wire = witness->wires.at(wire_tag);
-        barretenberg::polynomial& wire_fft = key->wire_ffts.at(wire_tag + "_fft");
-        barretenberg::polynomial_arithmetic::copy_polynomial(&wire[0], &wire_fft[0], n, n);
-        wire.ifft(key->small_domain);
-    }
-}
-
-#ifdef __wasm__
-extern "C" void wasm_pippenger_unsafe(fr* scalars, size_t const num_initial_points, g1::element* result);
-#endif
-
-template <typename settings>
-g1::element ProverBase<settings>::pippenger_unsafe(fr* scalars, const size_t num_initial_points)
-{
-#ifndef __wasm__
-    return scalar_multiplication::pippenger_unsafe(
-        scalars, key->reference_string->get_monomials(), num_initial_points, key->pippenger_runtime_state);
-#else
-    g1::element result;
-    wasm_pippenger_unsafe(scalars, num_initial_points, &result);
-    return result;
-#endif
-}
-
-template <typename settings> void ProverBase<settings>::compute_wire_commitments()
-{
-    std::array<g1::element, settings::program_width> W;
-    for (size_t i = 0; i < settings::program_width; ++i) {
-        std::string wire_tag = "w_" + std::to_string(i + 1);
-        W[i] = pippenger_unsafe(witness->wires.at(wire_tag).get_coefficients(), n);
-    }
-
-    g1::element::batch_normalize(&W[0], settings::program_width);
-
-    for (size_t i = 0; i < settings::program_width; ++i) {
-        g1::affine_element W_affine;
-        W_affine.x = W[i].x;
-        W_affine.y = W[i].y;
-        std::string tag = "W_" + std::to_string(i + 1);
-        transcript.add_element(tag, W_affine.to_buffer());
-=======
         queue.add_to_queue({
             work_queue::WorkType::SCALAR_MULTIPLICATION,
             witness->wires.at(wire_tag).get_coefficients(),
             "W_" + std::to_string(i + 1),
         });
->>>>>>> 888ba2ac
     }
 
     // add public inputs
@@ -120,319 +76,6 @@
 
 template <typename settings> void ProverBase<settings>::compute_quotient_pre_commitment()
 {
-<<<<<<< HEAD
-    g1::element Z = pippenger_unsafe(key->z.get_coefficients(), n);
-    g1::affine_element Z_affine;
-    Z_affine = g1::affine_element(Z);
-
-    transcript.add_element("Z", Z_affine.to_buffer());
-    transcript.apply_fiat_shamir("alpha");
-}
-
-template <typename settings> void ProverBase<settings>::compute_quotient_commitment()
-{
-    std::array<g1::element, settings::program_width> T;
-    for (size_t i = 0; i < settings::program_width; ++i) {
-        const size_t offset = n * i;
-        T[i] = pippenger_unsafe(&key->quotient_large.get_coefficients()[offset], n);
-    }
-
-    g1::element::batch_normalize(&T[0], settings::program_width);
-
-    for (size_t i = 0; i < settings::program_width; ++i) {
-        g1::affine_element T_affine;
-        T_affine.x = T[i].x;
-        T_affine.y = T[i].y;
-        std::string tag = "T_" + std::to_string(i + 1);
-        transcript.add_element(tag, T_affine.to_buffer());
-    }
-
-    transcript.apply_fiat_shamir("z"); // end of 3rd round
-}
-
-template <typename settings> void ProverBase<settings>::compute_z_coefficients()
-{
-    polynomial& z = key->z;
-
-    fr* accumulators[(settings::program_width == 1) ? 3 : settings::program_width * 2];
-    accumulators[0] = &z[1];
-    accumulators[1] = &key->z_fft[0];
-    accumulators[2] = &key->z_fft[n];
-
-    if constexpr (settings::program_width * 2 > 2) {
-        accumulators[3] = &key->z_fft[n + n];
-    }
-    if constexpr (settings::program_width > 2) {
-        accumulators[4] = &key->z_fft[n + n + n];
-        accumulators[5] = &key->opening_poly[0];
-    }
-    if constexpr (settings::program_width > 3) {
-        accumulators[6] = &key->shifted_opening_poly[0];
-        accumulators[7] = &key->quotient_large[0];
-    }
-    if constexpr (settings::program_width > 4) {
-        accumulators[8] = &key->linear_poly[0];
-        accumulators[9] = &key->quotient_large[n];
-    }
-    if constexpr (settings::program_width > 5) {
-        accumulators[10] = &key->quotient_large[n + n];
-        accumulators[11] = &key->quotient_large[n + n + n];
-    }
-    for (size_t k = 7; k < settings::program_width; ++k) {
-        // we're out of temporary memory!
-        accumulators[(k - 1) * 2] = static_cast<fr*>(aligned_alloc(64, sizeof(fr) * n));
-        accumulators[(k - 1) * 2 + 1] = static_cast<fr*>(aligned_alloc(64, sizeof(fr) * n));
-    }
-
-    fr beta = fr::serialize_from_buffer(transcript.get_challenge("beta").begin());
-    fr gamma = fr::serialize_from_buffer(transcript.get_challenge("beta", 1).begin());
-
-    std::array<fr*, settings::program_width> lagrange_base_wires;
-    std::array<fr*, settings::program_width> lagrange_base_sigmas;
-
-    for (size_t i = 0; i < settings::program_width; ++i) {
-        lagrange_base_wires[i] = &key->wire_ffts.at("w_" + std::to_string(i + 1) + "_fft")[0];
-        lagrange_base_sigmas[i] = &key->permutation_selectors_lagrange_base.at("sigma_" + std::to_string(i + 1))[0];
-    }
-
-#ifndef NO_MULTITHREADING
-#pragma omp parallel
-#endif
-    {
-#ifndef NO_MULTITHREADING
-#pragma omp for
-#endif
-        for (size_t j = 0; j < key->small_domain.num_threads; ++j) {
-            fr thread_root = key->small_domain.root.pow(static_cast<uint64_t>(j * key->small_domain.thread_size));
-            fr work_root = thread_root * beta;
-            fr T0;
-            fr wire_plus_gamma;
-            size_t start = j * key->small_domain.thread_size;
-            size_t end = (j + 1) * key->small_domain.thread_size;
-            for (size_t i = start; i < end; ++i) {
-                wire_plus_gamma = gamma + lagrange_base_wires[0][i];
-                accumulators[0][i] = wire_plus_gamma + work_root;
-
-                T0 = lagrange_base_sigmas[0][i] * beta;
-                accumulators[settings::program_width][i] = T0 + wire_plus_gamma;
-
-                for (size_t k = 1; k < settings::program_width; ++k) {
-                    wire_plus_gamma = gamma + lagrange_base_wires[k][i];
-                    T0 = fr::coset_generator(k - 1) * work_root;
-                    accumulators[k][i] = T0 + wire_plus_gamma;
-
-                    T0 = lagrange_base_sigmas[k][i] * beta;
-                    accumulators[k + settings::program_width][i] = T0 + wire_plus_gamma;
-                }
-
-                work_root *= key->small_domain.root;
-            }
-        }
-
-        // step 2: compute the constituent components of Z(X). This is a small multithreading bottleneck, as we have
-        // settings::program_width * 2 non-parallelizable processes
-#ifndef NO_MULTITHREADING
-#pragma omp for
-#endif
-        for (size_t i = 0; i < settings::program_width * 2; ++i) {
-            fr* coeffs = &accumulators[i][0];
-            for (size_t j = 0; j < key->small_domain.size - 1; ++j) {
-                coeffs[j + 1] *= coeffs[j];
-            }
-        }
-
-        // step 3: concatenate together the accumulator elements into Z(X)
-#ifndef NO_MULTITHREADING
-#pragma omp for
-#endif
-        for (size_t j = 0; j < key->small_domain.num_threads; ++j) {
-            const size_t start = j * key->small_domain.thread_size;
-            const size_t end =
-                ((j + 1) * key->small_domain.thread_size) - ((j == key->small_domain.num_threads - 1) ? 1 : 0);
-            fr inversion_accumulator = fr::one();
-            constexpr size_t inversion_index = (settings::program_width == 1) ? 2 : settings::program_width * 2 - 1;
-            fr* inversion_coefficients = &accumulators[inversion_index][0];
-            for (size_t i = start; i < end; ++i) {
-
-                for (size_t k = 1; k < settings::program_width; ++k) {
-                    accumulators[0][i] *= accumulators[k][i];
-                    accumulators[settings::program_width][i] *= accumulators[settings::program_width + k][i];
-                }
-                inversion_coefficients[i] = accumulators[0][i] * inversion_accumulator;
-                inversion_accumulator *= accumulators[settings::program_width][i];
-            }
-            inversion_accumulator = inversion_accumulator.invert();
-            for (size_t i = end - 1; i != start - 1; --i) {
-
-                // N.B. accumulators[0][i] = z[i + 1]
-                // We can avoid fully reducing z[i + 1] as the inverse fft will take care of that for us
-                accumulators[0][i] = inversion_accumulator * inversion_coefficients[i];
-                inversion_accumulator *= accumulators[settings::program_width][i];
-            }
-        }
-    }
-    z[0] = fr::one();
-    z.ifft(key->small_domain);
-    for (size_t k = 7; k < settings::program_width; ++k) {
-        aligned_free(accumulators[(k - 1) * 2]);
-        aligned_free(accumulators[(k - 1) * 2 + 1]);
-    }
-}
-
-template <typename settings> void ProverBase<settings>::compute_permutation_grand_product_coefficients()
-{
-    polynomial& z_fft = key->z_fft;
-
-    fr alpha = fr::serialize_from_buffer(transcript.get_challenge("alpha").begin());
-    fr neg_alpha = -alpha;
-    fr alpha_squared = alpha.sqr();
-    fr beta = fr::serialize_from_buffer(transcript.get_challenge("beta").begin());
-    fr gamma = fr::serialize_from_buffer(transcript.get_challenge("beta", 1).begin());
-
-    // Our permutation check boils down to two 'grand product' arguments,
-    // that we represent with a single polynomial Z(X).
-    // We want to test that Z(X) has been constructed correctly.
-    // When evaluated at elements of w \in H, the numerator of Z(w) will equal the
-    // identity permutation grand product, and the denominator will equal the copy permutation grand product.
-
-    // The identity that we need to evaluate is: Z(X.w).(permutation grand product) = Z(X).(identity grand product)
-    // i.e. The next element of Z is equal to the current element of Z, multiplied by (identity grand product) /
-    // (permutation grand product)
-
-    // This method computes `Z(X).(identity grand product).{alpha}`.
-    // The random `alpha` is there to ensure our grand product polynomial identity is linearly independent from the
-    // other polynomial identities that we are going to roll into the quotient polynomial T(X).
-
-    // Specifically, we want to compute:
-    // (w_l(X) + \beta.sigma1(X) + \gamma).(w_r(X) + \beta.sigma2(X) + \gamma).(w_o(X) + \beta.sigma3(X) +
-    // \gamma).Z(X).alpha Once we divide by the vanishing polynomial, this will be a degree 3n polynomial.
-
-    // Multiply Z(X) by \alpha^2 when performing fft transform - we get this for free if we roll \alpha^2 into the
-    // multiplicative generator
-    z_fft.coset_fft_with_constant(key->large_domain, alpha);
-
-    // We actually want Z(X.w) as well as Z(X)! But that's easy to get. z_fft contains Z(X) evaluated at the 4n'th roots
-    // of unity. So z_fft(i) = Z(w^{i/4}) i.e. z_fft(i + 4) = Z(w^{i/4}.w)
-    // => if virtual term 'foo' contains a 4n fft of Z(X.w), then z_fft(i + 4) = foo(i)
-    // So all we need to do, to get Z(X.w) is to offset indexes to z_fft by 4.
-    // If `i >= 4n  4`, we need to wrap around to the start - so just append the 4 starting elements to the end of z_fft
-    z_fft.add_lagrange_base_coefficient(z_fft[0]);
-    z_fft.add_lagrange_base_coefficient(z_fft[1]);
-    z_fft.add_lagrange_base_coefficient(z_fft[2]);
-    z_fft.add_lagrange_base_coefficient(z_fft[3]);
-
-    std::array<fr*, settings::program_width> wire_ffts;
-    std::array<fr*, settings::program_width> sigma_ffts;
-
-    for (size_t i = 0; i < settings::program_width; ++i) {
-        wire_ffts[i] = &key->wire_ffts.at("w_" + std::to_string(i + 1) + "_fft")[0];
-        sigma_ffts[i] = &key->permutation_selector_ffts.at("sigma_" + std::to_string(i + 1) + "_fft")[0];
-    }
-
-    const polynomial& l_1 = key->lagrange_1;
-
-    // compute our public input component
-    std::vector<barretenberg::fr> public_inputs =
-        barretenberg::fr::from_buffer(transcript.get_element("public_inputs"));
-
-    fr public_input_delta = compute_public_input_delta(public_inputs, beta, gamma, key->small_domain.root);
-    public_input_delta *= alpha;
-
-    polynomial& quotient_large = key->quotient_large;
-    // Step 4: Set the quotient polynomial to be equal to
-    // (w_l(X) + \beta.sigma1(X) + \gamma).(w_r(X) + \beta.sigma2(X) + \gamma).(w_o(X) + \beta.sigma3(X) +
-    // \gamma).Z(X).alpha
-#ifndef NO_MULTITHREADING
-#pragma omp parallel for
-#endif
-    for (size_t j = 0; j < key->large_domain.num_threads; ++j) {
-        const size_t start = j * key->large_domain.thread_size;
-        const size_t end = (j + 1) * key->large_domain.thread_size;
-
-        fr work_root = key->large_domain.root.pow(static_cast<uint64_t>(j * key->large_domain.thread_size));
-        work_root *= key->small_domain.generator;
-        // work_root *= fr::coset_generator(0);
-        work_root *= beta;
-
-        fr wire_plus_gamma;
-        fr T0;
-        fr denominator;
-        fr numerator;
-        for (size_t i = start; i < end; ++i) {
-            wire_plus_gamma = gamma + wire_ffts[0][i];
-
-            // Numerator computation
-            numerator = work_root + wire_plus_gamma;
-
-            // Denominator computation
-            denominator = sigma_ffts[0][i] * beta;
-            denominator += wire_plus_gamma;
-
-            for (size_t k = 1; k < settings::program_width; ++k) {
-                wire_plus_gamma = gamma + wire_ffts[k][i];
-                T0 = fr::coset_generator(k - 1) * work_root;
-                T0 += wire_plus_gamma;
-                numerator *= T0;
-
-                T0 = sigma_ffts[k][i] * beta;
-                T0 += wire_plus_gamma;
-                denominator *= T0;
-            }
-
-            numerator *= z_fft[i];
-            denominator *= z_fft[i + 4];
-
-            /**
-             * Permutation bounds check
-             * (Z(X.w) - 1).(\alpha^3).L{n-1}(X) = T(X)Z_H(X)
-             **/
-            // The \alpha^3 term is so that we can subsume this polynomial into the quotient polynomial,
-            // whilst ensuring the term is linearly independent form the other terms in the quotient polynomial
-
-            // We want to verify that Z(X) equals `1` when evaluated at `w_n`, the 'last' element of our multiplicative
-            // subgroup H. But PLONK's 'vanishing polynomial', Z*_H(X), isn't the true vanishing polynomial of subgroup
-            // H. We need to cut a root of unity out of Z*_H(X), specifically `w_n`, for our grand product argument.
-            // When evaluating Z(X) has been constructed correctly, we verify that Z(X.w).(identity permutation product)
-            // = Z(X).(sigma permutation product), for all X \in H. But this relationship breaks down for X = w_n,
-            // because Z(X.w) will evaluate to the *first* element of our grand product argument. The last element of
-            // Z(X) has a dependency on the first element, so the first element cannot have a dependency on the last
-            // element.
-
-            // TODO: With the reduction from 2 Z polynomials to a single Z(X), the above no longer applies
-            // TODO: Fix this to remove the (Z(X.w) - 1).L_{n-1}(X) check
-
-            // To summarise, we can't verify claims about Z(X) when evaluated at `w_n`.
-            // But we can verify claims about Z(X.w) when evaluated at `w_{n-1}`, which is the same thing
-
-            // To summarise the summary: If Z(w_n) = 1, then (Z(X.w) - 1).L_{n-1}(X) will be divisible by Z_H*(X)
-            // => add linearly independent term (Z(X.w) - 1).(\alpha^3).L{n-1}(X) into the quotient polynomial to check
-            // this
-
-            // z_fft already contains evaluations of Z(X).(\alpha^2)
-            // at the (2n)'th roots of unity
-            // => to get Z(X.w) instead of Z(X), index element (i+2) instead of i
-            T0 = z_fft[i + 4] - public_input_delta; // T0 = (Z(X.w) - (delta)).(\alpha^2)
-            T0 *= alpha;                            // T0 = (Z(X.w) - (delta)).(\alpha^3)
-            T0 *= l_1[i + 8];                       // T0 = (Z(X.w)-delta).(\alpha^3).L{n-1}
-            numerator += T0;
-
-            // Step 2: Compute (Z(X) - 1).(\alpha^4).L1(X)
-            // We need to verify that Z(X) equals `1` when evaluated at the first element of our subgroup H
-            // i.e. Z(X) starts at 1 and ends at 1
-            // The `alpha^4` term is so that we can add this as a linearly independent term in our quotient polynomial
-            T0 = z_fft[i] + neg_alpha; // T0 = (Z(X) - 1).(\alpha^2)
-            T0 *= alpha_squared;       // T0 = (Z(X) - 1).(\alpha^4)
-            T0 *= l_1[i];              // T0 = (Z(X) - 1).(\alpha^2).L1(X)
-            numerator += T0;
-
-            // Combine into quotient polynomial
-            T0 = numerator - denominator;
-            quotient_large[i] = T0;
-
-            // Update our working root of unity
-            work_root *= key->large_domain.root;
-        }
-=======
     for (size_t i = 0; i < settings::program_width; ++i) {
         const size_t offset = n * i;
         queue.add_to_queue({
@@ -440,7 +83,6 @@
             &key->quotient_large.get_coefficients()[offset],
             "T_" + std::to_string(i + 1),
         });
->>>>>>> 888ba2ac
     }
 }
 
@@ -771,16 +413,6 @@
 #ifdef DEBUG_TIMING
     start = std::chrono::steady_clock::now();
 #endif
-<<<<<<< HEAD
-    g1::element PI_Z = pippenger_unsafe(opening_poly.get_coefficients(), n);
-    g1::element PI_Z_OMEGA = pippenger_unsafe(shifted_opening_poly.get_coefficients(), n);
-
-    g1::affine_element PI_Z_affine;
-    g1::affine_element PI_Z_OMEGA_affine;
-
-    PI_Z_affine = g1::affine_element(PI_Z);
-    PI_Z_OMEGA_affine = g1::affine_element(PI_Z_OMEGA);
-=======
 
     queue.add_to_queue({
         work_queue::WorkType::SCALAR_MULTIPLICATION,
@@ -792,7 +424,6 @@
         shifted_opening_poly.get_coefficients(),
         "PI_Z_OMEGA",
     });
->>>>>>> 888ba2ac
 #ifdef DEBUG_TIMING
     end = std::chrono::steady_clock::now();
     diff = std::chrono::duration_cast<std::chrono::milliseconds>(end - start);
