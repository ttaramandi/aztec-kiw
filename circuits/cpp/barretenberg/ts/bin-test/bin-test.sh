<<<<<<< HEAD
node ./test.js
=======
#!/bin/bash

node ./test.js

if [ $? -eq 0 ]; then
  echo "Tests passed successfully."
  exit 0
else
  echo "Tests failed."
  exit $?
fi
>>>>>>> 3628487c
<|MERGE_RESOLUTION|>--- conflicted
+++ resolved
@@ -1,15 +1,3 @@
-<<<<<<< HEAD
-node ./test.js
-=======
 #!/bin/bash
 
-node ./test.js
-
-if [ $? -eq 0 ]; then
-  echo "Tests passed successfully."
-  exit 0
-else
-  echo "Tests failed."
-  exit $?
-fi
->>>>>>> 3628487c
+node ./test.js