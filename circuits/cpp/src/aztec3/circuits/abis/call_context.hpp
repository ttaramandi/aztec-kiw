#pragma once

#include "aztec3/circuits/abis/function_selector.hpp"
#include "aztec3/circuits/hash.hpp"
#include "aztec3/constants.hpp"
#include "aztec3/utils/msgpack_derived_equals.hpp"
#include "aztec3/utils/msgpack_derived_output.hpp"
#include "aztec3/utils/types/circuit_types.hpp"
#include "aztec3/utils/types/convert.hpp"
#include "aztec3/utils/types/native_types.hpp"

#include <barretenberg/barretenberg.hpp>

namespace aztec3::circuits::abis {

using aztec3::utils::types::CircuitTypes;
using aztec3::utils::types::NativeTypes;

template <typename NCT> struct CallContext {
    using address = typename NCT::address;
    using fr = typename NCT::fr;
    using boolean = typename NCT::boolean;

    address msg_sender = 0;
    address storage_contract_address = 0;
    fr portal_contract_address = 0;

    FunctionSelector<NCT> function_selector{};

    boolean is_delegate_call = false;
    boolean is_static_call = false;
    boolean is_contract_deployment = false;

    fr start_side_effect_counter = 0;

    // for serialization, update with new fields
    MSGPACK_FIELDS(msg_sender,
                   storage_contract_address,
                   portal_contract_address,
                   function_selector,
                   is_delegate_call,
                   is_static_call,
                   is_contract_deployment,
                   start_side_effect_counter);
    boolean operator==(CallContext<NCT> const& other) const
    {
        // we can't use =default with a custom boolean, but we can use a msgpack-derived utility
        return utils::msgpack_derived_equals<boolean>(*this, other);
    };

    template <typename Builder> CallContext<CircuitTypes<Builder>> to_circuit_type(Builder& builder) const
    {
        static_assert((std::is_same<NativeTypes, NCT>::value));

        // Capture the circuit builder:
        auto to_ct = [&](auto& e) { return aztec3::utils::types::to_ct(builder, e); };

        CallContext<CircuitTypes<Builder>> call_context = {
            to_ct(msg_sender),
            to_ct(storage_contract_address),
            to_ct(portal_contract_address),
<<<<<<< HEAD
            to_ct(is_delegate_call),
            to_ct(is_static_call),
            to_ct(is_contract_deployment),
            to_ct(start_side_effect_counter),
=======
            function_selector.to_circuit_type(builder),
            to_ct(is_delegate_call),
            to_ct(is_static_call),
            to_ct(is_contract_deployment),
>>>>>>> 9a354c94

        };

        return call_context;
    };

    template <typename Builder> CallContext<NativeTypes> to_native_type() const
    {
        static_assert(std::is_same<CircuitTypes<Builder>, NCT>::value);
        auto to_native_type = []<typename T>(T& e) { return e.template to_native_type<Builder>(); };
        auto to_nt = [&](auto& e) { return aztec3::utils::types::to_nt<Builder>(e); };

        CallContext<NativeTypes> call_context = {
            to_nt(msg_sender),
            to_nt(storage_contract_address),
            to_nt(portal_contract_address),
<<<<<<< HEAD
            to_nt(is_delegate_call),
            to_nt(is_static_call),
            to_nt(is_contract_deployment),
            to_nt(start_side_effect_counter),
=======
            to_native_type(function_selector),
            to_nt(is_delegate_call),
            to_nt(is_static_call),
            to_nt(is_contract_deployment),
>>>>>>> 9a354c94
        };

        return call_context;
    };

    fr hash() const
    {
        std::vector<fr> const inputs = {
<<<<<<< HEAD
            msg_sender.to_field(), storage_contract_address.to_field(), portal_contract_address,   fr(is_delegate_call),
            fr(is_static_call),    fr(is_contract_deployment),          start_side_effect_counter,
=======
            msg_sender.to_field(),      storage_contract_address.to_field(),
            portal_contract_address,    function_selector.to_field(),
            fr(is_delegate_call),       fr(is_static_call),
            fr(is_contract_deployment),
>>>>>>> 9a354c94
        };

        return NCT::hash(inputs, GeneratorIndex::CALL_CONTEXT);
    }

    template <typename Builder> void assert_is_zero()
    {
        static_assert((std::is_same<CircuitTypes<Builder>, NCT>::value));

        msg_sender.to_field().assert_is_zero();
        storage_contract_address.to_field().assert_is_zero();
        portal_contract_address.assert_is_zero();
        function_selector.to_field().assert_is_zero();
        fr(is_delegate_call).assert_is_zero();
        fr(is_static_call).assert_is_zero();
        fr(is_contract_deployment).assert_is_zero();
        start_side_effect_counter.assert_is_zero();
    }

    void set_public()
    {
        static_assert(!(std::is_same<NativeTypes, NCT>::value));

        msg_sender.to_field().set_public();
        storage_contract_address.to_field().set_public();
        portal_contract_address.set_public();
        function_selector.set_public();
        fr(is_delegate_call).set_public();
        fr(is_static_call).set_public();
        fr(is_contract_deployment).set_public();
        start_side_effect_counter.set_public();
    }
};

}  // namespace aztec3::circuits::abis<|MERGE_RESOLUTION|>--- conflicted
+++ resolved
@@ -59,17 +59,11 @@
             to_ct(msg_sender),
             to_ct(storage_contract_address),
             to_ct(portal_contract_address),
-<<<<<<< HEAD
+            function_selector.to_circuit_type(builder),
             to_ct(is_delegate_call),
             to_ct(is_static_call),
             to_ct(is_contract_deployment),
             to_ct(start_side_effect_counter),
-=======
-            function_selector.to_circuit_type(builder),
-            to_ct(is_delegate_call),
-            to_ct(is_static_call),
-            to_ct(is_contract_deployment),
->>>>>>> 9a354c94
 
         };
 
@@ -86,17 +80,11 @@
             to_nt(msg_sender),
             to_nt(storage_contract_address),
             to_nt(portal_contract_address),
-<<<<<<< HEAD
+            to_native_type(function_selector),
             to_nt(is_delegate_call),
             to_nt(is_static_call),
             to_nt(is_contract_deployment),
             to_nt(start_side_effect_counter),
-=======
-            to_native_type(function_selector),
-            to_nt(is_delegate_call),
-            to_nt(is_static_call),
-            to_nt(is_contract_deployment),
->>>>>>> 9a354c94
         };
 
         return call_context;
@@ -105,15 +93,10 @@
     fr hash() const
     {
         std::vector<fr> const inputs = {
-<<<<<<< HEAD
-            msg_sender.to_field(), storage_contract_address.to_field(), portal_contract_address,   fr(is_delegate_call),
-            fr(is_static_call),    fr(is_contract_deployment),          start_side_effect_counter,
-=======
             msg_sender.to_field(),      storage_contract_address.to_field(),
             portal_contract_address,    function_selector.to_field(),
             fr(is_delegate_call),       fr(is_static_call),
-            fr(is_contract_deployment),
->>>>>>> 9a354c94
+            fr(is_contract_deployment), start_side_effect_counter,
         };
 
         return NCT::hash(inputs, GeneratorIndex::CALL_CONTEXT);
