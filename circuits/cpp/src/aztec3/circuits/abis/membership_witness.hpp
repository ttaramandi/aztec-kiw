--- conflicted
+++ resolved
@@ -13,11 +13,7 @@
     using fr = typename NCT::fr;
     using boolean = typename NCT::boolean;
 
-<<<<<<< HEAD
-    fr leaf_index{};
-=======
     fr leaf_index;
->>>>>>> 2dba53a8
     std::array<fr, N> sibling_path{};
 
     MSGPACK_FIELDS(leaf_index, sibling_path);
