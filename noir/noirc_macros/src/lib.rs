--- conflicted
+++ resolved
@@ -18,14 +18,14 @@
         transform(ast, crate_id)
     }
 
-<<<<<<< HEAD
     fn fetch_crate_prelude(
         &self,
         _crate_id: &CrateId,
         _context: &HirContext,
     ) -> Result<Option<&str>, (MacroError, FileId)> {
         Ok(None)
-=======
+    }
+    
     fn process_unresolved_traits_impls(
         &self,
         _crate_id: &CrateId,
@@ -34,7 +34,6 @@
         _collected_functions: &mut Vec<UnresolvedFunctions>,
     ) -> Result<(), (MacroError, FileId)> {
         Ok(())
->>>>>>> acc27b1b
     }
 
     // This macro does not need to process any information after name resolution
