--- conflicted
+++ resolved
@@ -292,17 +292,10 @@
             static BigIntAdd bincodeDeserialize(std::vector<uint8_t>);
         };
 
-<<<<<<< HEAD
-        struct BigIntNeg {
+        struct BigIntSub {
             Circuit::MemoryAddress lhs;
             Circuit::MemoryAddress rhs;
             Circuit::MemoryAddress output;
-=======
-        struct BigIntSub {
-            uint32_t lhs;
-            uint32_t rhs;
-            uint32_t output;
->>>>>>> c918d8d1
 
             friend bool operator==(const BigIntSub&, const BigIntSub&);
             std::vector<uint8_t> bincodeSerialize() const;
@@ -368,29 +361,7 @@
             static Sha256Compression bincodeDeserialize(std::vector<uint8_t>);
         };
 
-<<<<<<< HEAD
-        std::variant<Sha256, Blake2s, Blake3, Keccak256, Keccakf1600, EcdsaSecp256k1, EcdsaSecp256r1, SchnorrVerify, PedersenCommitment, PedersenHash, FixedBaseScalarMul, EmbeddedCurveAdd, BigIntAdd, BigIntNeg, BigIntMul, BigIntDiv, BigIntFromLeBytes, BigIntToLeBytes, Poseidon2Permutation, Sha256Compression> value;
-=======
-        std::variant<AND, XOR, RANGE, SHA256, Blake2s, Blake3, SchnorrVerify, PedersenCommitment, PedersenHash, EcdsaSecp256k1, EcdsaSecp256r1, FixedBaseScalarMul, EmbeddedCurveAdd, Keccak256, Keccak256VariableLength, Keccakf1600, RecursiveAggregation, BigIntAdd, BigIntSub, BigIntMul, BigIntDiv, BigIntFromLeBytes, BigIntToLeBytes, Poseidon2Permutation, Sha256Compression> value;
-
-        friend bool operator==(const BlackBoxFuncCall&, const BlackBoxFuncCall&);
-        std::vector<uint8_t> bincodeSerialize() const;
-        static BlackBoxFuncCall bincodeDeserialize(std::vector<uint8_t>);
-    };
-
-    struct BlockId {
-        uint32_t value;
-
-        friend bool operator==(const BlockId&, const BlockId&);
-        std::vector<uint8_t> bincodeSerialize() const;
-        static BlockId bincodeDeserialize(std::vector<uint8_t>);
-    };
-
-    struct Expression {
-        std::vector<std::tuple<std::string, Circuit::Witness, Circuit::Witness>> mul_terms;
-        std::vector<std::tuple<std::string, Circuit::Witness>> linear_combinations;
-        std::string q_c;
->>>>>>> c918d8d1
+        std::variant<Sha256, Blake2s, Blake3, Keccak256, Keccakf1600, EcdsaSecp256k1, EcdsaSecp256r1, SchnorrVerify, PedersenCommitment, PedersenHash, FixedBaseScalarMul, EmbeddedCurveAdd, BigIntAdd, BigIntSub, BigIntMul, BigIntDiv, BigIntFromLeBytes, BigIntToLeBytes, Poseidon2Permutation, Sha256Compression> value;
 
         friend bool operator==(const BlackBoxOp&, const BlackBoxOp&);
         std::vector<uint8_t> bincodeSerialize() const;
@@ -543,6 +514,7 @@
 
         struct Const {
             Circuit::MemoryAddress destination;
+            uint32_t bit_size;
             Circuit::Value value;
 
             friend bool operator==(const Const&, const Const&);
@@ -690,7 +662,6 @@
             static Blake2s bincodeDeserialize(std::vector<uint8_t>);
         };
 
-<<<<<<< HEAD
         struct Blake3 {
             std::vector<Circuit::FunctionInput> inputs;
             std::vector<Circuit::Witness> outputs;
@@ -698,16 +669,6 @@
             friend bool operator==(const Blake3&, const Blake3&);
             std::vector<uint8_t> bincodeSerialize() const;
             static Blake3 bincodeDeserialize(std::vector<uint8_t>);
-=======
-        struct BigIntSub {
-            Circuit::MemoryAddress lhs;
-            Circuit::MemoryAddress rhs;
-            Circuit::MemoryAddress output;
-
-            friend bool operator==(const BigIntSub&, const BigIntSub&);
-            std::vector<uint8_t> bincodeSerialize() const;
-            static BigIntSub bincodeDeserialize(std::vector<uint8_t>);
->>>>>>> c918d8d1
         };
 
         struct SchnorrVerify {
@@ -776,34 +737,12 @@
             static FixedBaseScalarMul bincodeDeserialize(std::vector<uint8_t>);
         };
 
-<<<<<<< HEAD
         struct EmbeddedCurveAdd {
             Circuit::FunctionInput input1_x;
             Circuit::FunctionInput input1_y;
             Circuit::FunctionInput input2_x;
             Circuit::FunctionInput input2_y;
             std::array<Circuit::Witness, 2> outputs;
-=======
-        std::variant<Sha256, Blake2s, Blake3, Keccak256, Keccakf1600, EcdsaSecp256k1, EcdsaSecp256r1, SchnorrVerify, PedersenCommitment, PedersenHash, FixedBaseScalarMul, EmbeddedCurveAdd, BigIntAdd, BigIntSub, BigIntMul, BigIntDiv, BigIntFromLeBytes, BigIntToLeBytes, Poseidon2Permutation, Sha256Compression> value;
-
-        friend bool operator==(const BlackBoxOp&, const BlackBoxOp&);
-        std::vector<uint8_t> bincodeSerialize() const;
-        static BlackBoxOp bincodeDeserialize(std::vector<uint8_t>);
-    };
-
-    struct Value {
-        std::string inner;
-
-        friend bool operator==(const Value&, const Value&);
-        std::vector<uint8_t> bincodeSerialize() const;
-        static Value bincodeDeserialize(std::vector<uint8_t>);
-    };
-
-    struct ValueOrArray {
-
-        struct MemoryAddress {
-            Circuit::MemoryAddress value;
->>>>>>> c918d8d1
 
             friend bool operator==(const EmbeddedCurveAdd&, const EmbeddedCurveAdd&);
             std::vector<uint8_t> bincodeSerialize() const;
@@ -859,14 +798,14 @@
             static BigIntAdd bincodeDeserialize(std::vector<uint8_t>);
         };
 
-        struct BigIntNeg {
+        struct BigIntSub {
             uint32_t lhs;
             uint32_t rhs;
             uint32_t output;
 
-            friend bool operator==(const BigIntNeg&, const BigIntNeg&);
-            std::vector<uint8_t> bincodeSerialize() const;
-            static BigIntNeg bincodeDeserialize(std::vector<uint8_t>);
+            friend bool operator==(const BigIntSub&, const BigIntSub&);
+            std::vector<uint8_t> bincodeSerialize() const;
+            static BigIntSub bincodeDeserialize(std::vector<uint8_t>);
         };
 
         struct BigIntMul {
@@ -899,16 +838,9 @@
             static BigIntFromLeBytes bincodeDeserialize(std::vector<uint8_t>);
         };
 
-<<<<<<< HEAD
         struct BigIntToLeBytes {
             uint32_t input;
             std::vector<Circuit::Witness> outputs;
-=======
-        struct Const {
-            Circuit::MemoryAddress destination;
-            uint32_t bit_size;
-            Circuit::Value value;
->>>>>>> c918d8d1
 
             friend bool operator==(const BigIntToLeBytes&, const BigIntToLeBytes&);
             std::vector<uint8_t> bincodeSerialize() const;
@@ -935,7 +867,7 @@
             static Sha256Compression bincodeDeserialize(std::vector<uint8_t>);
         };
 
-        std::variant<AND, XOR, RANGE, SHA256, Blake2s, Blake3, SchnorrVerify, PedersenCommitment, PedersenHash, EcdsaSecp256k1, EcdsaSecp256r1, FixedBaseScalarMul, EmbeddedCurveAdd, Keccak256, Keccak256VariableLength, Keccakf1600, RecursiveAggregation, BigIntAdd, BigIntNeg, BigIntMul, BigIntDiv, BigIntFromLeBytes, BigIntToLeBytes, Poseidon2Permutation, Sha256Compression> value;
+        std::variant<AND, XOR, RANGE, SHA256, Blake2s, Blake3, SchnorrVerify, PedersenCommitment, PedersenHash, EcdsaSecp256k1, EcdsaSecp256r1, FixedBaseScalarMul, EmbeddedCurveAdd, Keccak256, Keccak256VariableLength, Keccakf1600, RecursiveAggregation, BigIntAdd, BigIntSub, BigIntMul, BigIntDiv, BigIntFromLeBytes, BigIntToLeBytes, Poseidon2Permutation, Sha256Compression> value;
 
         friend bool operator==(const BlackBoxFuncCall&, const BlackBoxFuncCall&);
         std::vector<uint8_t> bincodeSerialize() const;
