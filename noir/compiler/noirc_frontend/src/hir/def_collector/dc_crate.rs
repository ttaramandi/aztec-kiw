use super::dc_mod::collect_defs;
use super::errors::{DefCollectorErrorKind, DuplicateType};
use crate::graph::CrateId;
use crate::hir::def_map::{CrateDefMap, LocalModuleId, ModuleId};
use crate::hir::resolution::errors::ResolverError;

use crate::hir::resolution::import::{resolve_import, ImportDirective};
use crate::hir::resolution::resolver::Resolver;
use crate::hir::resolution::{
    collect_impls, collect_trait_impls, path_resolver, resolve_free_functions, resolve_globals,
    resolve_impls, resolve_structs, resolve_trait_by_path, resolve_trait_impls, resolve_traits,
    resolve_type_aliases,
};
use crate::hir::type_check::{type_check_func, TypeCheckError, TypeChecker};
use crate::hir::Context;

use crate::macros_api::{MacroError, MacroProcessor};
use crate::node_interner::{FuncId, NodeInterner, StmtId, StructId, TraitId, TypeAliasId};

use crate::parser::{ParserError, SortedModule};
use crate::{
    ExpressionKind, Ident, LetStatement, Literal, NoirFunction, NoirStruct, NoirTrait,
    NoirTypeAlias, Path, PathKind, Type, TypeBindings, UnresolvedGenerics,
    UnresolvedTraitConstraint, UnresolvedType,
};
use fm::FileId;
use iter_extended::vecmap;
use noirc_errors::{CustomDiagnostic, Span};
use std::collections::{BTreeMap, HashMap};

use std::vec;

/// Stores all of the unresolved functions in a particular file/mod
#[derive(Clone)]
pub struct UnresolvedFunctions {
    pub file_id: FileId,
    pub functions: Vec<(LocalModuleId, FuncId, NoirFunction)>,
    pub trait_id: Option<TraitId>,
}

impl UnresolvedFunctions {
    pub fn push_fn(&mut self, mod_id: LocalModuleId, func_id: FuncId, func: NoirFunction) {
        self.functions.push((mod_id, func_id, func));
    }

    pub fn resolve_trait_bounds_trait_ids(
        &mut self,
        def_maps: &BTreeMap<CrateId, CrateDefMap>,
        crate_id: CrateId,
    ) -> Vec<DefCollectorErrorKind> {
        let mut errors = Vec::new();

        for (local_id, _, func) in &mut self.functions {
            let module = ModuleId { krate: crate_id, local_id: *local_id };

            for bound in &mut func.def.where_clause {
                match resolve_trait_by_path(def_maps, module, bound.trait_bound.trait_path.clone())
                {
                    Ok(trait_id) => {
                        bound.trait_bound.trait_id = Some(trait_id);
                    }
                    Err(err) => {
                        errors.push(err);
                    }
                }
            }
        }

        errors
    }
}

pub struct UnresolvedStruct {
    pub file_id: FileId,
    pub module_id: LocalModuleId,
    pub struct_def: NoirStruct,
}

#[derive(Clone)]
pub struct UnresolvedTrait {
    pub file_id: FileId,
    pub module_id: LocalModuleId,
    pub crate_id: CrateId,
    pub trait_def: NoirTrait,
    pub method_ids: HashMap<String, FuncId>,
    pub fns_with_default_impl: UnresolvedFunctions,
}

pub struct UnresolvedTraitImpl {
    pub file_id: FileId,
    pub module_id: LocalModuleId,
    pub trait_id: Option<TraitId>,
    pub trait_generics: Vec<UnresolvedType>,
    pub trait_path: Path,
    pub object_type: UnresolvedType,
    pub methods: UnresolvedFunctions,
    pub generics: UnresolvedGenerics,
    pub where_clause: Vec<UnresolvedTraitConstraint>,
}

#[derive(Clone)]
pub struct UnresolvedTypeAlias {
    pub file_id: FileId,
    pub module_id: LocalModuleId,
    pub type_alias_def: NoirTypeAlias,
}

#[derive(Clone)]
pub struct UnresolvedGlobal {
    pub file_id: FileId,
    pub module_id: LocalModuleId,
    pub stmt_id: StmtId,
    pub stmt_def: LetStatement,
}

/// Given a Crate root, collect all definitions in that crate
pub struct DefCollector {
    pub(crate) def_map: CrateDefMap,
    pub(crate) collected_imports: Vec<ImportDirective>,
    pub(crate) collected_functions: Vec<UnresolvedFunctions>,
    pub(crate) collected_types: BTreeMap<StructId, UnresolvedStruct>,
    pub(crate) collected_type_aliases: BTreeMap<TypeAliasId, UnresolvedTypeAlias>,
    pub(crate) collected_traits: BTreeMap<TraitId, UnresolvedTrait>,
    pub(crate) collected_globals: Vec<UnresolvedGlobal>,
    pub(crate) collected_impls: ImplMap,
    pub(crate) collected_traits_impls: Vec<UnresolvedTraitImpl>,
}

/// Maps the type and the module id in which the impl is defined to the functions contained in that
/// impl along with the generics declared on the impl itself. This also contains the Span
/// of the object_type of the impl, used to issue an error if the object type fails to resolve.
///
/// Note that because these are keyed by unresolved types, the impl map is one of the few instances
/// of HashMap rather than BTreeMap. For this reason, we should be careful not to iterate over it
/// since it would be non-deterministic.
pub(crate) type ImplMap =
    HashMap<(UnresolvedType, LocalModuleId), Vec<(UnresolvedGenerics, Span, UnresolvedFunctions)>>;

#[derive(Debug, Clone)]
pub enum CompilationError {
    ParseError(ParserError),
    DefinitionError(DefCollectorErrorKind),
    ResolverError(ResolverError),
    TypeError(TypeCheckError),
}

impl From<CompilationError> for CustomDiagnostic {
    fn from(value: CompilationError) -> Self {
        match value {
            CompilationError::ParseError(error) => error.into(),
            CompilationError::DefinitionError(error) => error.into(),
            CompilationError::ResolverError(error) => error.into(),
            CompilationError::TypeError(error) => error.into(),
        }
    }
}

impl From<MacroError> for CompilationError {
    fn from(value: MacroError) -> Self {
        CompilationError::DefinitionError(DefCollectorErrorKind::MacroError(value))
    }
}

impl From<ParserError> for CompilationError {
    fn from(value: ParserError) -> Self {
        CompilationError::ParseError(value)
    }
}

impl From<DefCollectorErrorKind> for CompilationError {
    fn from(value: DefCollectorErrorKind) -> Self {
        CompilationError::DefinitionError(value)
    }
}

impl From<ResolverError> for CompilationError {
    fn from(value: ResolverError) -> Self {
        CompilationError::ResolverError(value)
    }
}
impl From<TypeCheckError> for CompilationError {
    fn from(value: TypeCheckError) -> Self {
        CompilationError::TypeError(value)
    }
}

impl DefCollector {
    fn new(def_map: CrateDefMap) -> DefCollector {
        DefCollector {
            def_map,
            collected_imports: vec![],
            collected_functions: vec![],
            collected_types: BTreeMap::new(),
            collected_type_aliases: BTreeMap::new(),
            collected_traits: BTreeMap::new(),
            collected_impls: HashMap::new(),
            collected_globals: vec![],
            collected_traits_impls: vec![],
        }
    }

    /// Collect all of the definitions in a given crate into a CrateDefMap
    /// Modules which are not a part of the module hierarchy starting with
    /// the root module, will be ignored.
    pub fn collect(
        mut def_map: CrateDefMap,
        context: &mut Context,
        ast: SortedModule,
        root_file_id: FileId,
        macro_processors: Vec<&dyn MacroProcessor>,
    ) -> Vec<(CompilationError, FileId)> {
        let mut errors: Vec<(CompilationError, FileId)> = vec![];
        let crate_id = def_map.krate;

        // Recursively resolve the dependencies
        //
        // Dependencies are fetched from the crate graph
        // Then added these to the context of DefMaps once they are resolved
        //
        let crate_graph = &context.crate_graph[crate_id];

        for dep in crate_graph.dependencies.clone() {
            errors.extend(CrateDefMap::collect_defs(
                dep.crate_id,
                context,
                macro_processors.clone(),
            ));

            let dep_def_root =
                context.def_map(&dep.crate_id).expect("ice: def map was just created").root;
            let module_id = ModuleId { krate: dep.crate_id, local_id: dep_def_root };
            // Add this crate as a dependency by linking it's root module
            def_map.extern_prelude.insert(dep.as_name(), module_id);
        }

        // At this point, all dependencies are resolved and type checked.
        //
        // It is now possible to collect all of the definitions of this crate.
        let crate_root = def_map.root;
        let mut def_collector = DefCollector::new(def_map);

        // Collecting module declarations with ModCollector
        // and lowering the functions
        // i.e. Use a mod collector to collect the nodes at the root module
        // and process them
        errors.extend(collect_defs(
            &mut def_collector,
            ast,
            root_file_id,
            crate_root,
            crate_id,
            context,
        ));

        let submodules = vecmap(def_collector.def_map.modules().iter(), |(index, _)| index);
        // Add the current crate to the collection of DefMaps
        context.def_maps.insert(crate_id, def_collector.def_map);

        inject_prelude(crate_id, context, crate_root, &mut def_collector.collected_imports);
        for submodule in submodules {
            inject_prelude(
                crate_id,
                context,
                LocalModuleId(submodule),
                &mut def_collector.collected_imports,
            );
        }

        // Resolve unresolved imports collected from the crate, one by one.
        for collected_import in def_collector.collected_imports {
            match resolve_import(crate_id, collected_import, &context.def_maps) {
                Ok(resolved_import) => {
                    // Populate module namespaces according to the imports used
                    let current_def_map = context.def_maps.get_mut(&crate_id).unwrap();

                    let name = resolved_import.name;
                    for ns in resolved_import.resolved_namespace.iter_defs() {
                        let result = current_def_map.modules[resolved_import.module_scope.0]
                            .import(name.clone(), ns, resolved_import.is_prelude);

                        if let Err((first_def, second_def)) = result {
                            let err = DefCollectorErrorKind::Duplicate {
                                typ: DuplicateType::Import,
                                first_def,
                                second_def,
                            };
                            errors.push((err.into(), root_file_id));
                        }
                    }
                }
                Err((error, module_id)) => {
                    let current_def_map = context.def_maps.get(&crate_id).unwrap();
                    let file_id = current_def_map.file_id(module_id);
                    let error = DefCollectorErrorKind::PathResolutionError(error);
                    errors.push((error.into(), file_id));
                }
            }
        }

        // We must first resolve and intern the globals before we can resolve any stmts inside each function.
        // Each function uses its own resolver with a newly created ScopeForest, and must be resolved again to be within a function's scope
        //
        // Additionally, we must resolve integer globals before structs since structs may refer to
        // the values of integer globals as numeric generics.
        let (literal_globals, other_globals) =
            filter_literal_globals(def_collector.collected_globals);

        let mut resolved_globals = resolve_globals(context, literal_globals, crate_id);

        errors.extend(resolve_type_aliases(
            context,
            def_collector.collected_type_aliases,
            crate_id,
        ));

        errors.extend(resolve_traits(context, def_collector.collected_traits, crate_id));
        // Must resolve structs before we resolve globals.
        errors.extend(resolve_structs(context, def_collector.collected_types, crate_id));

        // We must wait to resolve non-integer globals until after we resolve structs since structs
        // globals will need to reference the struct type they're initialized to to ensure they are valid.
        resolved_globals.extend(resolve_globals(context, other_globals, crate_id));

        // Bind trait impls to their trait. Collect trait functions, that have a
        // default implementation, which hasn't been overridden.
        errors.extend(collect_trait_impls(
            context,
            crate_id,
            &mut def_collector.collected_traits_impls,
        ));

        // Before we resolve any function symbols we must go through our impls and
        // re-collect the methods within into their proper module. This cannot be
        // done before resolution since we need to be able to resolve the type of the
        // impl since that determines the module we should collect into.
        //
        // These are resolved after trait impls so that struct methods are chosen
        // over trait methods if there are name conflicts.
        errors.extend(collect_impls(context, crate_id, &def_collector.collected_impls));

        // Lower each function in the crate. This is now possible since imports have been resolved
        let file_func_ids = resolve_free_functions(
            &mut context.def_interner,
            crate_id,
            &context.def_maps,
            def_collector.collected_functions,
            None,
            &mut errors,
        );

        let file_method_ids = resolve_impls(
            &mut context.def_interner,
            crate_id,
            &context.def_maps,
            def_collector.collected_impls,
            &mut errors,
        );
        let file_trait_impls_ids = resolve_trait_impls(
            context,
            def_collector.collected_traits_impls,
            crate_id,
            &mut errors,
        );

        errors.extend(resolved_globals.errors);

        for macro_processor in macro_processors {
<<<<<<< HEAD
            let macro_result = macro_processor.process_typed_ast(&crate_id, context);
            if macro_result.is_err() {
                let (error, file_id) = macro_result.unwrap_err();
                errors.push((error.into(), file_id));
            }
=======
            macro_processor.process_typed_ast(&crate_id, context).unwrap_or_else(
                |(macro_err, file_id)| {
                    errors.push((macro_err.into(), file_id));
                },
            );
>>>>>>> 25056923
        }
        errors.extend(type_check_globals(&mut context.def_interner, resolved_globals.globals));

        // Type check all of the functions in the crate
        errors.extend(type_check_functions(&mut context.def_interner, file_func_ids));
        errors.extend(type_check_functions(&mut context.def_interner, file_method_ids));
        errors.extend(type_check_functions(&mut context.def_interner, file_trait_impls_ids));
        errors
    }
}

fn inject_prelude(
    crate_id: CrateId,
    context: &Context,
    crate_root: LocalModuleId,
    collected_imports: &mut Vec<ImportDirective>,
) {
    let segments: Vec<_> = "std::prelude"
        .split("::")
        .map(|segment| crate::Ident::new(segment.into(), Span::default()))
        .collect();

    let path =
        Path { segments: segments.clone(), kind: crate::PathKind::Dep, span: Span::default() };

    if !crate_id.is_stdlib() {
        if let Ok(module_def) = path_resolver::resolve_path(
            &context.def_maps,
            ModuleId { krate: crate_id, local_id: crate_root },
            path,
        ) {
            let module_id = module_def.as_module().expect("std::prelude should be a module");
            let prelude = context.module(module_id).scope().names();

            for path in prelude {
                let mut segments = segments.clone();
                segments.push(Ident::new(path.to_string(), Span::default()));

                collected_imports.insert(
                    0,
                    ImportDirective {
                        module_id: crate_root,
                        path: Path { segments, kind: PathKind::Dep, span: Span::default() },
                        alias: None,
                        is_prelude: true,
                    },
                );
            }
        }
    }
}

/// Separate the globals Vec into two. The first element in the tuple will be the
/// literal globals, except for arrays, and the second will be all other globals.
/// We exclude array literals as they can contain complex types
fn filter_literal_globals(
    globals: Vec<UnresolvedGlobal>,
) -> (Vec<UnresolvedGlobal>, Vec<UnresolvedGlobal>) {
    globals.into_iter().partition(|global| match &global.stmt_def.expression.kind {
        ExpressionKind::Literal(literal) => !matches!(literal, Literal::Array(_)),
        _ => false,
    })
}

fn type_check_globals(
    interner: &mut NodeInterner,
    global_ids: Vec<(FileId, StmtId)>,
) -> Vec<(CompilationError, fm::FileId)> {
    global_ids
        .iter()
        .flat_map(|(file_id, stmt_id)| {
            TypeChecker::check_global(stmt_id, interner)
                .iter()
                .cloned()
                .map(|e| (e.into(), *file_id))
                .collect::<Vec<_>>()
        })
        .collect()
}

fn type_check_functions(
    interner: &mut NodeInterner,
    file_func_ids: Vec<(FileId, FuncId)>,
) -> Vec<(CompilationError, fm::FileId)> {
    file_func_ids
        .iter()
        .flat_map(|(file, func)| {
            type_check_func(interner, *func)
                .iter()
                .cloned()
                .map(|e| (e.into(), *file))
                .collect::<Vec<_>>()
        })
        .collect()
}

// TODO(vitkov): Move this out of here and into type_check
#[allow(clippy::too_many_arguments)]
pub(crate) fn check_methods_signatures(
    resolver: &mut Resolver,
    impl_methods: &[(FileId, FuncId)],
    trait_id: TraitId,
    trait_name_span: Span,
    // These are the generics on the trait itself from the impl.
    // E.g. in `impl Foo<A, B> for Bar<B, C>`, this is `vec![A, B]`.
    trait_generics: Vec<UnresolvedType>,
    trait_impl_generic_count: usize,
    file_id: FileId,
    errors: &mut Vec<(CompilationError, FileId)>,
) {
    let self_type = resolver.get_self_type().expect("trait impl must have a Self type").clone();
    let trait_generics = vecmap(trait_generics, |typ| resolver.resolve_type(typ));

    // Temporarily bind the trait's Self type to self_type so we can type check
    let the_trait = resolver.interner.get_trait_mut(trait_id);
    the_trait.self_type_typevar.bind(self_type);

    if trait_generics.len() != the_trait.generics.len() {
        let error = DefCollectorErrorKind::MismatchGenericCount {
            actual_generic_count: trait_generics.len(),
            expected_generic_count: the_trait.generics.len(),
            // Preferring to use 'here' over a more precise term like 'this reference'
            // to try to make the error easier to understand for newer users.
            location: "here it",
            origin: the_trait.name.to_string(),
            span: trait_name_span,
        };
        errors.push((error.into(), file_id));
    }

    // We also need to bind the traits generics to the trait's generics on the impl
    for (generic, binding) in the_trait.generics.iter().zip(trait_generics) {
        generic.bind(binding);
    }

    // Temporarily take the trait's methods so we can use both them and a mutable reference
    // to the interner within the loop.
    let trait_methods = std::mem::take(&mut the_trait.methods);

    for (file_id, func_id) in impl_methods {
        let func_name = resolver.interner.function_name(func_id).to_owned();

        // This is None in the case where the impl block has a method that's not part of the trait.
        // If that's the case, a `MethodNotInTrait` error has already been thrown, and we can ignore
        // the impl method, since there's nothing in the trait to match its signature against.
        if let Some(trait_method) =
            trait_methods.iter().find(|method| method.name.0.contents == func_name)
        {
            let impl_method = resolver.interner.function_meta(func_id);

            let impl_method_generic_count =
                impl_method.typ.generic_count() - trait_impl_generic_count;

            // We subtract 1 here to account for the implicit generic `Self` type that is on all
            // traits (and thus trait methods) but is not required (or allowed) for users to specify.
            let the_trait = resolver.interner.get_trait(trait_id);
            let trait_method_generic_count =
                trait_method.generics().len() - 1 - the_trait.generics.len();

            if impl_method_generic_count != trait_method_generic_count {
                let trait_name = resolver.interner.get_trait(trait_id).name.clone();

                let error = DefCollectorErrorKind::MismatchGenericCount {
                    actual_generic_count: impl_method_generic_count,
                    expected_generic_count: trait_method_generic_count,
                    origin: format!("{}::{}", trait_name, func_name),
                    location: "this method",
                    span: impl_method.location.span,
                };
                errors.push((error.into(), *file_id));
            }

            // This instantiation is technically not needed. We could bind each generic in the
            // trait function to the impl's corresponding generic but to do so we'd have to rely
            // on the trait function's generics being first in the generic list, since the same
            // list also contains the generic `Self` variable, and any generics on the trait itself.
            //
            // Instantiating the impl method's generics here instead is a bit less precise but
            // doesn't rely on any orderings that may be changed.
            let impl_function_type = impl_method.typ.instantiate(resolver.interner).0;

            let mut bindings = TypeBindings::new();
            let mut typecheck_errors = Vec::new();

            if let Type::Function(impl_params, impl_return, _) = impl_function_type.as_monotype() {
                if trait_method.arguments().len() != impl_params.len() {
                    let error = DefCollectorErrorKind::MismatchTraitImplementationNumParameters {
                        actual_num_parameters: impl_method.parameters.0.len(),
                        expected_num_parameters: trait_method.arguments().len(),
                        trait_name: resolver.interner.get_trait(trait_id).name.to_string(),
                        method_name: func_name.to_string(),
                        span: impl_method.location.span,
                    };
                    errors.push((error.into(), *file_id));
                }

                // Check the parameters of the impl method against the parameters of the trait method
                let args = trait_method.arguments().iter();
                let args_and_params = args.zip(impl_params).zip(&impl_method.parameters.0);

                for (parameter_index, ((expected, actual), (hir_pattern, _, _))) in
                    args_and_params.enumerate()
                {
                    if expected.try_unify(actual, &mut bindings).is_err() {
                        typecheck_errors.push(TypeCheckError::TraitMethodParameterTypeMismatch {
                            method_name: func_name.to_string(),
                            expected_typ: expected.to_string(),
                            actual_typ: actual.to_string(),
                            parameter_span: hir_pattern.span(),
                            parameter_index: parameter_index + 1,
                        });
                    }
                }

                if trait_method.return_type().try_unify(impl_return, &mut bindings).is_err() {
                    let impl_method = resolver.interner.function_meta(func_id);
                    let ret_type_span = impl_method.return_type.get_type().span;
                    let expr_span = ret_type_span.expect("return type must always have a span");

                    let expected_typ = trait_method.return_type().to_string();
                    let expr_typ = impl_method.return_type().to_string();
                    let error = TypeCheckError::TypeMismatch { expr_typ, expected_typ, expr_span };
                    typecheck_errors.push(error);
                }
            } else {
                unreachable!(
                    "impl_function_type is not a function type, it is: {impl_function_type}"
                );
            }

            errors.extend(typecheck_errors.iter().cloned().map(|e| (e.into(), *file_id)));
        }
    }

    // Now unbind `Self` and the trait's generics
    let the_trait = resolver.interner.get_trait_mut(trait_id);
    the_trait.set_methods(trait_methods);
    the_trait.self_type_typevar.unbind(the_trait.self_type_typevar_id);

    for generic in &the_trait.generics {
        generic.unbind(generic.id());
    }
}<|MERGE_RESOLUTION|>--- conflicted
+++ resolved
@@ -365,19 +365,11 @@
         errors.extend(resolved_globals.errors);
 
         for macro_processor in macro_processors {
-<<<<<<< HEAD
-            let macro_result = macro_processor.process_typed_ast(&crate_id, context);
-            if macro_result.is_err() {
-                let (error, file_id) = macro_result.unwrap_err();
-                errors.push((error.into(), file_id));
-            }
-=======
             macro_processor.process_typed_ast(&crate_id, context).unwrap_or_else(
                 |(macro_err, file_id)| {
                     errors.push((macro_err.into(), file_id));
                 },
             );
->>>>>>> 25056923
         }
         errors.extend(type_check_globals(&mut context.def_interner, resolved_globals.globals));
 
